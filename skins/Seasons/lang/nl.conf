--- conflicted
+++ resolved
@@ -39,7 +39,7 @@
         cloudbase              = Wolkenbasis
         dateTime               = Tijd
         dewpoint               = Dauwpunt
-        ET                     = Evapotranspiratie
+        ET                     = Verdamping
         extraTemp1             = Temperatuur1
         extraTemp2             = Temperatuur2
         extraTemp3             = Temperatuur3
@@ -92,136 +92,6 @@
 
 [Texts]
 
-<<<<<<< HEAD
-    Language              = Nederlands
-
-    # Section Titles
-    "About"               = "Over dit weer station"
-    "Celestial"           = Zon en Maan
-    "Current Conditions"  = Actuele Condities
-    "HiLo"                = "Max/Min"
-    "Sensor Status"       = "Sensor Status"
-    "Statistics"          = "Statistiek"
-
-    # current.inc
-    "Rain today"          = "Regen vandaag"
-
-    # titlebar.inc
-    "Monthly Reports"     = "Maandelijkse rapporten"
-    "Yearly Reports"      = "Jaarlijkse rapporten"
-    "select month"        = "Selecteer Maand"
-    "select year"         = "Selecteer Jaar"
-
-    # identifier.inc
-    "Latitude"            = "Breedtegraad"
-    "Longitude"           = "Lengtegraad"
-    "GeoAltitude"         = "Hoogte"     # geographic
-
-    # time spans
-    "Today"               = Vandaag
-    "Day"                 = Dag
-    "Week"                = Week
-    "Month"               = Maand
-    "Year"                = Jaar
-    "Rainyear"            = Regen Jaar
-    "Rainyear1"           = "Regen"
-    "Rainyear2"           = "Jaar"
-
-    # hilo
-    "Max Wind"        = Max Wind
-    "Average Wind"    = Gemiddelde Wind
-    "RMS Wind"        = RMS Wind
-    "Vector Average"  = Vector Gemiddeld
-    "Vector Direction"= Vector Richting
-
-    # sensors
-    "Battery Status"  = Batterij Status
-    "Voltage"         = Voltage
-
-    # connectivity
-    "Connectivity"    = Verbindingskwaliteit
-
-    # about
-    "Hardware"        = Hardware
-    "Server uptime"   = Server uptime
-    "WeeWX uptime"    = WeeWX uptime
-    "WeeWX version"   = WeeWX versie
-
-    # footnote
-    "footnote1" = "Dit station gebruikt "
-    "footnote2" = ", een experimenteel weer software systeem geschreven in Python."
-
-    [[index]]
-
-        "Plots"           = Historie
-        "Daylight"        = Daglicht
-        Sunrise           = Zonsopkomst
-        Sunset            = Zonsondergang
-        Moon Phase        = Maan Fase
-
-    [[statistics]]
-
-        "Title"           = "Statistiek"
-
-    [[telemetry]]
-        "Telemetry"       = "Telemetrie"
-
-    [[celestial]]
-
-        "Title"           = "Zon en Maan"
-        "Sun"             = "Zon"
-        "Moon"            = "Maan"
-        "Rise"            = Opkomst
-        "Transit"         = Transit
-        "Set"             = Ondergang
-        "Start civil twilight" = Start civiele schemering
-        "End civil twilight" = Einde civiele schemering
-        "Daylight"        = Totaal daglicht
-        "Always down"     = "Altijd onder"
-        "Always up"       = "Altijd op"
-        "less than yesterday" = "minder dan gisteren"
-        "more than yesterday" = "meerd dan gisteren"
-        "full"            = "vol"    # As in "The Moon is 21% full"
-
-        "Azimuth"         = Azimuth
-        "AstroAltitude"   = Hoogte           # astronomical
-        "Right ascension" = Rechte Klimming
-        "Declination"     = Declinatie
-
-        "Solstice"        = Zonnewende
-        "Equinox"         = Equinox
-
-        "Full moon"       = Volle maan
-        "New moon"        = Nieuwe maan
-        "Phase"           = Fase
-
-    [[RSS]]
-
-        "Daily Weather Summary as of" = Dagelijkse Weersamenvatting van
-        "description" = "Actuele condities en dagelijkse, maandelijkse, and jaarlijkse samenvattingen"
-        "from" = uit
-        "Max barometer" = Max barometer
-        "Max inside temperature" = Max temperatuur binnen
-        "Max outside temperature" = Max temperatuur buiten
-        "Max wind" = Max wind
-        "Min barometer" = Min barometer
-        "Min inside temperature" = Min temperatuur binnen
-        "Min outside temperature" = Min temperatuur buiten
-        "Monthly Weather Summary as of" = Maandelijkse Weersamenvatting van
-        "Rain today" = Regen vandaag
-        "Rain total for month" = Regen totaal voor maand
-        "Rain total for year" = Regen totaal voor jaar
-        "Weather Conditions at" = Weercondities om
-        "Weather Conditions" = Weercondities
-        "Yearly Weather Summary as of" = Jaarlijkse Weersamenvatting van
-
-    # For plots:
-    [[Images]]
-
-        "Rain (hourly total)" = Regen (uur totaal)
-        "Rain (daily total)"  = Regen (dag totaal)
-        "Rain (weekly total)" = Regen (week totaal)
-=======
     "Language" = "Nederlands"
 
     "About this weather station" = "Over dit weer station"
@@ -240,9 +110,9 @@
     "Declination" = "Declinatie"
     "End civil twilight" = "Einde civiele schemering"
     "Equinox" = "Equinox"
-    "Evapotranspiration (daily total)" = "Evapotranspiratie (dag totaal)"
-    "Evapotranspiration (hourly total)" = "Evapotranspiratie (uur totaal)"
-    "Evapotranspiration (weekly total)" = "Evapotranspiratie (week totaal)"
+    "Evapotranspiration (daily total)" = "Verdamping (dag totaal)"
+    "Evapotranspiration (hourly total)" = "Verdamping (uur totaal)"
+    "Evapotranspiration (weekly total)" = "Verdamping (week totaal)"
     "from" = "uit"
     "full" = "vol"
     "Full moon" = "Volle maan"
@@ -265,7 +135,7 @@
     "Monthly Weather Summary as of" = "Maandelijkse Weersamenvatting van"
     "Moon" = "Maan"
     "Moon Phase" = "Maan Fase"
-    "more than yesterday" = "meerd dan gisteren"
+    "more than yesterday" = "meer dan gisteren"
     "New moon" = "Nieuwe maan"
     "Phase" = "Fase"
     "Rain (daily total)" = "Regen (dag totaal)"
@@ -313,4 +183,3 @@
 
     [[Astronomical]]
         "Altitude" = "Hoogte"    # As in angle above the horizon
->>>>>>> ede892c1
