WeeWX change history
--------------------

<<<<<<< HEAD
4.5.0 MM/DD/YYYY

The utility wee_database has new option --add-column and --rename-column for
adding and renaming columns in the database.
=======
4.4.1 MM/DD/YYYY

Changed NOAA reports to use the 'normalized_ascii' encoding instead of 'utf8'
(which did not display correctly for most browsers). Fixes issue #646.

Plots longer than 2 years use a 6 month time increment.

Uploads to PWSWeather and WOW now use HTTPS. Fixes issue #650.

Fixed bug that prevented the Vantage driver from waiting before a wakeup retry.
Thanks to user Les Niles!
>>>>>>> 9605ec91


4.4.0 01/30/2021

StdWXCalculate can now do calculations for only LOOP packets, only archive
records, or both. PR #630. Thanks to user g-eddy!

Introduced aggregate types "avg_ge" and "avg_le". PR #631. Thanks to user
edi-x!

NOAA reports now use a 'utf8' encoding instead of 'strict_ascii'. This will only
affect new installations. Fixes issue #644.

Introduced new encoding type 'normalized_ascii', which replaces characters that
have accented marks with analogous ascii characters. For example, ö gets
replaced with o.

Patching process is more forgiving about records with interval less than or
equal to zero.

Fixed problem where invalid mintime or maxtime was returned for days with no
data. Fixes issue #635.

Syntax errors in weewx.conf are now logged. PR #637. Thanks to user Rich Bell!

Fixed problem where plots could fail if the data range was outside of a
specified axes range. Fixes issue #638.

Fixed problem that could cause reporting to fail under Python2.7 if the
configuration dictionary contained a comment with a UTF-8 character. Fixes
issue #639.

Fixed problem that could cause program to crash if asking for deltas of a non-
existent key.

The version 4.3.0 patch to fix the incorrect calculation of sums in the daily
summary tables itself contained a bug. This version includes a patch to fix the
problem. It runs once at startup. Fixes issue #642.


4.3.0 01/04/2020

Version 4.2.0 had a bug, which caused the sums in the daily summary to be
incorrectly calculated. This version includes a patch to fix the problem. It
runs once at startup. Fixes issue #623.

The WMR200 driver is no longer supported. An unsupported version can be found
at https://github.com/weewx/weewx-wmr200. Support for LaCrosse WS23xx and
Oregon WMR300 will continue.

Service weewx.wxxtypes.StdDelta was inadvertently left out of the list of
services to be run. Fortunately, it is not used. Yet. Added it back in.

Added the "old" NWS algorithm as an option for calculating heat index.

Changed how various undocumented parameters in [StdWXCalculate] are specified.
The only one people are likely to have used is 'ignore_zero_wind'. Its name has
changed to 'force_null', and it has been moved. See the Upgrading Guide.

Documented the various [StdWXCalculate] options.

Fixed corner case for windDir when using software record generation,
ignore_zero_wind=True, and windSpeed=0 for entire record interval. Now emits
last windDir value.

Fixed problem when looking up stars with more than one word in their name.
Fixes issue #620.

Fixed problem where wind gust direction is not available when using software
record generation.

Added --no-prompt action to wee_import allowing wee_import to be run unattended.

Fixed problem that prevented option `observations` from being used in the
simulator. Thanks to user Graham!

Fixed problem where wind chill was calculated incorrectly for METRICWX
databases. PR #627. Thanks to user edi-x!

Allow wind vectors to be converted to unit of beaufort. Fixes issue #629.

Option log_failure under [StdReport] is set to True by the upgrade process.
See the Upgrading Guide.


4.2.0 10/26/2020

CHANGES COMING! This is the last release that will support the LaCrosse WS23xx,
Oregon WMR200 and WMR300 stations. In the future, they will be published as
unsupported extensions.

Made it easier to add new, derived types via StdWXCalculate. Fixes issue #491.

Changed the tag system slightly in order to make it possible for the XTypes
system to add new aggregations that take an argument.

Added the new data types in the extended_wview schema to the WeeWX types
system. Fixes issue #613.

Added ability to label left, right or both y-axes of graphs.  PR#610.
Fixes issue #609. Thanks to user Brent Fraser!

Added units and labels for the lightning data types.

Fixed problem where threads attempt to access non-existent database. Fixes
issue #579.

Fixed problem that caused reporting units to revert to US if they were in a
mixed unit system. Fixes issue #576.

Fixed problem that could cause the station registry to fail if given a location
with a non-ASCII location name.

Changed TE923 bucket size from 0.02589 inches to 1/36 of an inch
(0.02777778 in). PR #575. Fixes issue #574. Thanks to user Timothy!

Undocumented option retry_certificate has been renamed to retry_ssl, and now
covers all SSL errors (not just certificate errors). Fixes issue #569. Thanks
to user Eric!

Fixed problem caused by specifying a [Logging]/[[formatters]] section in
weewx.conf that uses interpolated variables.

Fixed problem in the Vantage driver that resulted in incorrect sunrise/sunset
being included in loop packets when run under Python 3. Thanks to users 
Constantine and Jacques!

Improved auto-scaling of plot axes.

Fixed problem where aggregates of windvec and windgustvec returned the aggregate
since start of day, not the start of the aggregation period. Fixes issue #590.

New unit "beaufort", included in "group_speed". Treating beaufort as a separate
type has been deprecated. Fixes issue #591.

New unit "kPa", included in "group_pressure". Fixes issue #596.

Fixed bug in the simulator. Made it easier to subclass class Simulator.

Expressions in StdCalibration are now ordered. Later corrections can depend on
earlier corrections.

Fixed problem under Python 2, where option 'none' could cause exception.
PR #597. Thanks to user Clément!

Fixed problem with ws23xx driver under Python 3 that caused it to crash.

Use a more modern formula for heat index. Fixes issue #601. Thanks to
user Peter Q!

Allow overriding the data binding when using iterators. Fixes issue #580.

Fixed problem where old daily summaries may not have a version number.

Fixed problem in WMR200 driver where missing UV reports as index 255.

Added option 'force_direction' for working around a WU bug. Fixes issue #614.


4.1.1 06/01/2020

Fixed problem that caused wind speed to be reported to AWEKAS in m/s instead
of km/h.

Fixed problem that caused FTP attempts not to be retried.

Fixed problem that caused monthly and yearly summaries to appear only
sporadically.

Fixed problem when using the ultimeter driver under Python 2.

Fixed problem when using the ws1 driver under Python 2.

Fixed problem that prevented remote directories from being created by FTP.

New strategy for calculating system uptime under Python 3. Revisits
issue #428. Alternative to PR #561.


4.1.0 05/25/2020

Archive records emitted by the Vantage driver now include the number of wind
samples per archive interval in field wind_samples.

wee_import can now import WeatherCat monthly .cat files.

Changed the logging configuration dictionary to match the Python documents.
Thanks to user Graham for figuring this out!

Fixed problem that prevented ws1 driver from working under Python 3. PR #556.

Eliminate use of logging in wee_config, allowing it to be used for installs
without syslog.

Allow expressions to be used as a datatype when plotting.

Added option 'reuse_ssl' to FTP. This activates a workaround for a bug in the
Python ftp library that causes long-lived connections to get closed prematurely.
Works only with Python 3.6 and greater.

The cc3000 driver will automatically reboot the hardware if it stops sending
observations. PR #549.

Install using setup.py forgot to set WEEWX_ROOT when installing in non-standard
places. Fixes issue #546.

Fixed bug in ws28xx driver that prevented it from running under Python 3.
Fixes issue #543.

Changed query strategy for calculating min and max wind vectors, which
should result in much faster plot generation.

Fixed bug in wmr9x8 driver that prevented it from running under Python 3.

Fixed several bugs in the te923 driver that prevented it from running under
Python 3.

Added a logging handler for rotating files. See https://bit.ly/2StYSHb for how
to use it. It is the default for MacOS.

More information if an exception is raised while querying for vantage hardware
type.

wunderfixer: fixed problem under Python 3 where response was not converted to
str before attempting to parse the JSON. Option --simulate now requires api_key
and password, so it can hit the WU.

Fixed problem in te923 driver under Python 3 that caused it to crash.


4.0.0 04/30/2020

Ported to Python 3. WeeWX should now run under Python 3.5 and greater, as well
as Python 2.7. Support for Python 2.5 and 2.6 has been dropped.

New facility for creating new user-defined derived types. See the Wiki article
https://github.com/weewx/weewx/wiki/WeeWX-V4-user-defined-types

WeeWX now uses the Python 'logging' facility. This means log, formats, and other
things can now be customized. Fixes issue #353.

Strings appearing in the data stream no longer cause a TypeError if they can be
converted to a number.

Strings can now be accumulated and extracted in the accumulators, making it
possible to include them in the database schemas.

The utility wee_reports now loads services, allowing it to use user-supplied
extensions. Fixes issue #95.

New default schema ("wview_extended") that offers many new types. The old schema
is still supported. Fixes issue #115.

Optional, more flexible, way of specifying schemas for the daily summaries. The
old way is still supported.

The install process now offers to register a user's station with weewx.com.

The package MySQL-python, which we used previously, is not always available on
Python 3. Ported the MySQL code to use the package mysqlclient as an
alternative.

The default for WOW no longer throttles posting frequency (the default used to
be no more than once every 15 minutes).

Added new aggregate types minsum, minsumtime, sum_le. PR #382.

Unit group group_distance is now a first-class group.

Added new tag $python_version.

Ported to Python2-PyMySQL package on OpenSUSE.

Added new aggregation types 'first' (similar to 'last'), 'diff' (the difference
between last and first value in the aggregation interval), and 'tderiv' (the
difference divided by the time difference).

Created new unit group 'group_energy2', defined as watt-seconds. Useful for high
resolution energy monitors.

An observation type known to the system, but not in a record, will now return a
proper ValueTuple, rather than UnknownType.

Type "stormStart" was added to the unit system. Fixes issue #380.

Added new aggregation type 'growdeg'. Similar to 'heatdeg', or 'cooldeg', it
measures growing degree-days. Basically, cooldeg, but with a different base.
Fixes issue #367. Thanks to user Clay Jackson for guidance!

Ported OS uptime to OpenBSD. Fixes issue #428. Thanks to user Jeff Ross!

Catch SSL certificate errors in uploaders. Retry after an hour. Fixes issue
#413.

Wunderfixer has been ported to the new WU API. This API requires an API key,
which you can get from the WU. Put it in weewx.conf. Added option --upload-only.
Thanks to user Leon Shaner! Fixes issues #414 and #445.

Wee_import can now import Weather Display monthly log files.

Fixed problem where sub-sections DegreeDays and Trend were located under the
wrong weewx.conf section. Fixes issue #432. Thanks to user mph for spotting
this!

Added new parameters to the Weather Underground uploader. Fixes issue #435.

Added new air quality types pm1_0, pm2_5, and pm10_0 to the unit system. Added
new unit microgram_per_meter_cubed. Added new unit group, group_concentration.

Plist for the Mac launcher now includes a log file for stderr.

Night-day transition in plots now uses shortest travel distance around color
wheel to minimize extra colors. Fixes issue #457. Thanks to user Alex Edwards!

Fixed bug that causes plots to fail when both min and max are zero. Fixes issue
#463.

Fixed problem with sqlite driver that can lead to memory growth. See PR #467.
Thanks to user Rich Bell!

Fixed bug that caused windrun to be calculated wrongly under METRICWX unit
system. Fixes issue #452.

If a bad value of 'interval' is encountered in a record, the program will simply
ignore it, rather than stopping. Address issue #375.

Change in how the archive timespan is calculated in the engine. This allows
oddball archive intervals. Fixes issue #469.

NOAA reports are now more tolerant of missing data. Fixes issue #300.

Use of strftime() date and time format codes in template file names is now
supported as an alternative to the legacy 'YYYY', 'MM' and 'DD'. The legacy
codes continue to be supported for backwards compatibility. Fixes issue #415.

New --calc-missing action added to wee_database to calculate and store derived
observations.

wee_import now calculates missing derived observations once all imported data
has been saved to archive. Fixes issue #443.

wee_import now tolerates periods that contain no source data. Fixes issue #499.

wee_import now accepts strings representing cardinal, intercardinal and
secondary intercardinal directions in CSV imports. Partially fixes issue #238.

The field delimiter character may now be defined for wee_import CSV imports.

Ignore historical records if the timestamp is in the future.

Can now recover from MariaDB-specific database connection error 1927.

Changed the name of the unit "litre" to "liter", making its spelling more
consistent with "meter". The spelling "litre" is still accepted.

Systemd type changed from "simple" to "forking". Thanks to user Jaap de Munck
for figuring this one out!

The configuration file is now an optional argument when running weewxd directly.
This means most users will be able to use the simple command line 'sudo weewxd'.

Use correct log path for netbsd and openbsd in logger setup.

StdWXCalculate no longer calculates anything by default. Instead, types to be
calculated must be listed in weewx.conf. See the Upgrade Guide.

setup.py install no longer saves the old 'bin' subdirectory. Instead, it simply
overwrites it.

Support for the vantage LOOP2 packet format. Fixes issue #374.

The vantage driver now allows 3 retries per read, rather than per
archive interval.


3.9.2 07/14/2019

StdPrint now explicitly converts loop and archive fields to UTF-8 before
printing. This means unicode strings can now be included in loop and archive
fields.

Fix WMR300 driver so that it will reject (corrupt) logger records if they
have negative interval (similar to issue #375).

Added 'rain_warning' option in WMR300 driver to remind station owners to reset
the rain counter when the rain counter exceeds a threshold (default is 90%).
Thanks to weewx user Leon!

Added several other debug tools to the WMR300 driver. PR #402.

Wunderfixer now keeps going if a post does not satisfy [[Essentials]].
Fixes issue #329 (again).

Fixed problem that prevented the wee_device --history option from
working with the CC3000 driver.

Fix incorrect `log_success` operation in ftp, rsync, copy
and image generators. PR #373. Partial fix of issue #370.

Fixed problem that could cause the WMR200 to crash WeeWX if the
record interval is zero. Fixes issue #375.

Posts to the Weather Underground now use https, instead of http.
Thanks to user mljenkins! PR #378.

Fixed problem with handling CWOP connection errors. Commit 0a21a72

Fixed problem that prevented to CopyGenerator from handling nested
directories. Fixes issue #379.

Fixed problem that prevented humidity calibration from being set
on Vantage stations.

Improved accuracy of the calculation of Moon phases.
Revisits issue #342.

When the AWEKAS code augments the record for rainRate, it now
checks for a bad timestamp.

The ts1 driver now returns 'barometer' instead of 'pressure'.
Thanks to user 'windcrusader'! Fixes issue #393.

Fixed problem when calculating vector averages. Thanks to user
timtsm! PR #396.

windrun is now calculated on a per archive period basis, instead
of for the whole day. Thanks to user 'windcrusader'!
PR #399. Fixes issue #250.

Wunderfixer has new option to set socket timeout. This is to compensate
for WU "capacity issues". Thanks to user Leon! See PR #403.

Fixed bug in WS1 driver that caused crash if rain_total was None.

If a file user/schemas.py still exists (a relic from V2.7 and earlier), it
is renamed to user/schemas.py.old. Fixes issue #54.

V3.x test suites now use same data set as V4.x, minimizing the chance of
a false negative when switching versions.

Fixed fine offset driver to warn about (and skip) historical data that have
zero for interval.

Correct rounding problems for rain and other types when posting to CWOP.
Fixes issue #431. Thanks to user ls4096!

Fixed problem that can cause an exception with restx services that do not use
the database manager. See commit 459ccb1.

Sending a SIGTERM signal to weewxd now causes it to exit with status
128 + signal#. PR #442. Thanks to user sshambar!

Fixed bug that could cause WMR200 packets with a timestamp between startup
and the minimum interval to have an interval length of zero. Fixes
issue #375 (again!).


3.9.1 02/06/2019

In genplot, do not attempt to normalize unspecified paths.

Introduced option no_catchup. If set to true, a catchup will not be
attempted. Fixes issue #368.


3.9.0 02/05/2019

New skin called Seasons. For new users, it will be installed and enabled.
For old users, it will be installed, but not enabled. Fixes issue #75.

There are also two new skins for mobile phones: Mobile and Smartphone.
These are installed, but not enabled, for all users.

Reworked how options get applied for reports. Backstop default values
are supplied by a new file weewx/defaults.py. These can get overridden
by skin.conf, or in a new section [StdReports] / [[Defaults]] in weewx.conf.
See the Customizing Guide, section "How options work", for details.
Fixes issue #248.

The skin.conf is optional.  It is possible to specify the entire skin
configuration in the configuration file weewx.conf.

Dropped support of Python 2.5. You must now use either Python 2.6 or 2.7. This
is in anticipation of porting to Python 3.

The image generator now supports the use of a 'stale_age' option. Thanks to
user John Smith. Fixes issue #290.

Rose line width can now be specified with option rose_line_width.

The Felsius unit of temperature (see https://xkcd.com/1923/) is now supported.

New tag $almanac.sidereal_time for calculating current sidereal time

New tag $almanac.separation() for calculating planet separations.

Can now use ephem.readdb() to load arbitrary bodies into the almanac.

StdQC now includes an entry for rain again (inexplicably removed in v3.1.0).

If software record generation is used, the archive interval is now what is
specified in weewx.conf, even if the station supports hardware generation.

Fixed problem where records were downloaded on startup, even if software
record generation was specified.

The tag formatting taxonomy has been simplified. Just use suffix ".format()"
now. Documentation updated to reflect changes. Backwards compatibility with old
suffixes is supported. Fixes issue #328.

Can now set Rapidfire parameter rtfreq. Thanks to user 'whorfin'. PR #304.

Template names can now include the week number. Thanks to user 'stimpy23'.
PR #319.

New aggregation type for plots: 'cumulative'. Thanks to user 'henrikost'.
PR #302.

Fixed problem where MySQL error 2013 could crash WeeWX. Fixes issue #327.

Posts to the Weather Underground will be skipped if an observation type that
is listed in the [[[Essentials]]] subsection is missing. Fixes issue #329.

Upgrade process now explicity upgrades version-to-version, instead of
doing a merge to the new config file. Fixes issue #217.

Example xstats now includes tags for last_year and last_year_todate.
Thanks to user evilbunny2008. PR #325.

Guard against a negative value for 'interval' in WMR200 stations.

Check for missing or negative values for the record field 'interval'.

Changed the formula used to calculate percentage illumination of the moon to
something more accurate around 2018. This formula is only used if pyephem is
not installed. Fixes issue #342.

Fixed bug that caused older, "type A" Vantage Pro2, to crash. Fixes issue #343.

Fixed a bug that caused a divide-by-zero error if a plot range was the same as
a specified min or max scale. Fixes issue #344.

Fixed bug that prevented an optional data_binding from being used in tags
when iterating over records. Fixes issue #345.

Examples lowBattery and alarm now try SMTP_SSL connections, then degrade if
that's not available. Fixes issue #351.

Fixed problem with Brazilian locations at the start of DST. It manifested
itself with the error "NoColumnError: no such column: wind". Fixes issue #356.

Fixed problem that caused sunrise/sunset to be calculated improperly in Sun.py.

Improved coverage of test suites. Fixes issue #337.

wee_device, when used with the Vantage series, now honors the "no prompt" (-y)
option. Fixes issue #361.

Log watch now correctly logs garbage collection events. Thanks to user
buster-one. PR #340.


3.8.2 08/15/2018

Added flag to weewx-multi init script to prevent systemd from breaking it.
Thanks to users Timo, Glenn McKechnie, and Paul Oversmith.

Fixed problem that caused wind direction in archive records to always be
calculated in software, even with stations that provide it in hardware.
Fixes issue #336.

3.8.1 06/27/2018

Map cc3000 backup battery to consBatteryVoltage and station battery to
supplyVoltage to more accurately reflect the battery functions.

Update the syntax in the rsyslog configuration sample

Significant overhaul to the WMR300 driver.  The driver should now work reliably
on any version of pyusb and libusb.  The driver will now delete history records
from the logger before the logger fills up (the WMR300 logger is not a circular
buffer).  Thanks to users Markus Biewer and Cameron.  Fixes issue #288.

Added automatic clearing of logger for CC3000 driver to prevent logger
overflow (the CC3000 logger is not a circular buffer).  The default is to
not clear the history, but it is highly recommended that you add a logging
threshold once you are confident that all logger data have been captured to
the weewx database.

Improved the robustness of reading from the CC3000 logger.

Better CRC error message in Vantage driver.

Parameterize the configuration directory in weewx-multi init script.

In StdWXCalculate, use None for an observation only if the variables on which
the derived depends are available and None.  Fixes issue #291.

Fixed bug that prevented specifying an explicit alamanac time from working.

Fixed bug that prevented historical records from being downloaded from ws23xx
stations. Thanks to user Matt Brown! Fixes issue #295

Fixed bug that crashed program if a sqlite permission error occurred.

If wind speed is zero, accumulators now return last known wind direction
(instead of None). Thanks to user DigitalDan05. PR #303.

Windrun calculations now include the "current" record. Fixes issue #294.

Fixed bug involving stations that report windGust, but not windGustDir, in
their LOOP data (e.g., Fine Offset), which prevented the direction of max
wind from appearing in statistics. Fixes issue #320.

The engine now waits until the system time is greater than the creation time
of the weewx.conf file before starting up. Fixes issue #330.


3.8.0 11/22/2017

The `stats.py` example now works with heating and cooling degree days.
Fixes issue #224.

The ordinal increment between x- and y-axis labels can now be chosen.
The increment between x-axis tick marks can now be chosen. Thanks
to user paolobenve! PR #226.

Bar chart fill colors can now be specified for individual observation
types. Fixes issue #227.

For aggregation types of `avg`, `min` and `max`, plots now locate the x-
coordinate in the middle of the aggregation interval (instead of the end).
Thanks again to user paolobenve! PR #232.

The nominal number of ticks on the y-axis can now be specified using
option `y_nticks`.

Fixed bug that could cause tick crowding when hardwiring y-axis min and
max values.

The uploader framework in restx.py now allows POSTS with a JSON payload,
and allows additional headers to be added to the HTTP request object.

MySQL error 2006 ("MySQL server has gone away") now gets mapped to
`weedb.CannotConnectError`. PR #246

Whether to use a FTP secure data connection is now set separately
from whether to authenticate using TLS. Fixes issue #284.

Corrected formatting used to report indoor temp and humidity to the
Weather Underground.

Added inDewpoint to the observation group dictionary.

Added missing aggregation type 'min_ge'. Thanks to user Christopher McAvaney!

Plots can now use an `aggregate_type` of `last`. Fixes issue #261.

When extracting observation type stormRain (Davis Vantage only), the
accumulators now extract the last (instead of average) value.

Added additional accumulator extractors.

Allow reports to be run against a binding other than `wx_binding`.

Do chdir at start of ImageGenerator so that skin.conf paths are treated the
same as those of other generators.

Changed default value of `stale` for CWOP from 60 to 600 seconds. PR #277.

Vantage driver:
Allow user to specify the Vantage Pro model type in weewx.conf. 
Repeater support added to '-—set-transmitter-type' command.
New commands: '—-set-retransmit',
              '--set-latitude', '--set-longitude'
              '--set-wind-cup',
              '--set-temperature-logging'
Details explained in hardware.htm. Thanks to user dl1rf! PR #270, #272.

Using the `set-altitude` command in `wee_device` no longer changes the
barometer calibration constant in Vantage devices. See PR #263.
Thanks to user dl1rf!

Fixed bug in wmr200 driver that resulted in archive records with no
interval field and 'NOT NULL constraint failed: archive.interval' errors.

Fixed bug in wmr200 driver that caused `windDir` to always be `None` when 
`windSpeed` is zero.

Include rain count in cc3000 status.

In the restx posting, catch all types of httplib.HTTPException, not just
BadStatusLine and IncompleteRead.


3.7.1 03/22/2017

Fixed log syntax in wmr100 and wmr9x8 drivers.

Emit Rapidfire cache info only when debug is level 3 or higher.  Thanks to
user Darryn Capes-Davis.

Fixed problem that prevented Rapidfire from being used with databases in
metric units. Fixes issue #230.

Set WOW `post_interval` in config dict instead of thread arguments so that
overrides are possible.  Thanks to user Kenneth Baker.

Distribute example code and example extensions in a single examples directory.
Ensure that the examples directory is included in the rpm and deb packages.

Fixed issue that prevented a port from being specified for MySQL installations.

MySQL error 2003 ("Can't connect to MySQL server...") now gets mapped to
`weedb.CannotConnectError`. PR #234.

By default, autocommit is now enabled for the MySQL driver. Fixes issue #237.

Highs and lows from LOOP packets were not being used in preference to archive
records in daily summaries. Fixed issue #239.


3.7.0 03/11/2017

The tag $current now uses the record included in the event NEW_ARCHIVE_RECORD,
rather than retrieve the last record from the database. This means you can
use the tag $current for observation types that are in the record, but not
necessarily in the database. Fixes issue #13.

Most aggregation periods now allow you to go farther in the past. For
example, the tag $week($weeks_ago=1) would give you last week. You
can also now specify the start and end of an aggregation period, such
as $week.start and $week.end.

Can now do SummaryByDay (as well as SummaryByMonth and SummaryByYear).
NB: This can generate *lots* of files --- one for every day in your database!
Leaving this undocumented for now. Fixes issue #185.

When doing hardware record generation, the engine now augments the record with
any additional observation types it can extract out of the accumulators.
Fixes issue #15.

It's now possible to iterate over every record within a timespan.
Fixes issue #182.

Use schema_name = hardware_name pattern in sensor map for drivers that support
extensible sensor suites, including the drivers for cc3000, te923, wmr300,
wmr100, wmr200, wmr9x8

Simplified sensor mapping implementation for wmr100 and wmr200 drivers.  For
recent weewx releases, these are the default mappings for wmr200:
  3.6.0: in:0, out:1, e2:2, e3:3, ..., e8:8   hard-coded
  3.6.1: in:0, out:1, e1:2, e2:3, ..., e7:8   hard-coded
  3.7.0: in:0, out:1, e1:2, e2:3, ..., e7:8   sensor_map
and these are default mappings for wmr100:
  3.6.2: in:0, out:1, e1:2, e2:3, ..., e7:8   hard-coded
  3.7.0: in:0, out:1, e1:2, e2:3, ..., e7:8   sensor_map

Enabled battery status for every remote T/H and T sensor in wmr100 driver.

Enabled heatindex for each remote T/H sensor in wmr200 driver.

Fixed inverted battery status indicator in wmr200 driver.

Fixed 'Calculatios' typo in wmr100, wmr200, wmr9x8, and wmr300 drivers.

Fixed usb initialization issues in the wmr300 driver.

Added warning in wmr300 driver when rain counter reaches maximum value.

Decode heatindex and windchill from wmr300 sensor outputs.

Report the firmware version when initializing the cc3000 driver.

Fixed bug in vantage driver that would prevent console wake up during
retries when fetching EEPROM vales. Thanks to user Dan Begallie!

The vantage driver no longer emits values for non-existent sensors.
As a result, LOOP and archive packets are now much smaller. If this works
out, other drivers will follow suit. Partial fix of issue #175.

The vantage driver now emits the barometer trend in LOOP packets as
field 'trendIcon'.

The engine now logs locale. Additional information if a TERM signal is
received.

Removed the site-specific "Pond" extensions from the Standard skin.

The Standard skin now includes plots of outside humidity. Fixes 
issue #181.

Fixed reference to index.html.tmpl in the xstats example.

Changed algorithm for calculating ET to something more appropriate for
hourly values (former algorithm assumed daily values). Fixes issue #160.

Fixed bug in Celsius to Fahrenheit conversion that affected pressure
conversions in uwxutils.py, none of which were actually used.

Fixed bug that was introduced in v3.6.0, which prevented wee_reports from
working for anything other than the current time.

Documented the experimental anti-alias feature, which has been in weewx
since v3.1.0. Fixes issue #6.

Fixed problem where multiple subsections under [SummaryBy...] stanzas could
cause multiple copies of their target date to be included in the Cheetah
variable $SummaryByYear and $SummaryByMonth. Fixes issue #187.

Moved examples out of bin directory.  Eliminated experimental directory.
Reinforce the use of user directory, eliminate use of examples directory.
Renamed xsearch.py to stats.py.

OS uptime now works for freeBSD. Thanks to user Bill Richter!
PR #188.

Broke out developer's notes into a separate document.

Added @media CSS for docs to improve printed/PDF formatting.  Thanks to user
Tiouck!

Added a 0.01 second delay after each read_byte in ws23xx driver to reduce
chance of data spikes caused by RS232 line contention.  Thanks lionel.sylvie!

The observation windGustDir has been removed from wmr100, wmr200, te923, and
fousb drivers.  These drivers were simply assigning windGustDir to windDir,
since none of the hardware reports an actual windGustDir.

Calculation of aggregates over a period of one day or longer can now
respect any change in archive interval. To take advantage of this
feature, you will have to apply an update to your daily
summaries. This can be done using the tool wee_database, option
--update. Refer to the ‘Changes to daily summaries’ section in the
Upgrade Guide to determine whether you should update or not. Fixes issue #61.

Max value of windSpeed for the day is now the max archive value of windSpeed.
Formerly, it was the max LOOP value. If you wish to patch your older
daily summaries to interpret max windSpeed this way, use the tool wee_database
with option --update. Fixes issue #195.

The types of accumulators, and the strategies to put and extract records 
out of them, can now be specified by config stanzas. This will be of
interest to extension writers. See issue #115.

Fixed battery status label in acurite driver: changed from txTempBatteryStatus
to outTempBatteryStatus.  Thanks to user manos!

Made the lowBattery example more robust - it now checks for any known low
battery status, not just txBatteryStatus.  Thanks to user manos!

Added info-level log message to calculate_rain so that any rain counter reset
will be logged.

Added better logging for cc3000 when the cc3000 loses contact with sensors
for extended periods of time.

How long to wait before retrying after a bad uploader login is now settable
with option retry_login. Fixes issue #212. 

The test suites now use dedicated users 'weewx1' and 'weewx2'. A shell script
has been included to setup these users.

A more formal exception hierarchy has been adopted for the internal
database library weedb. See weedb/NOTES.md.

The weedb Connection and Cursor objects can now be used in a "with" clause.

Slightly more robust mechanism for decoding last time a file was FTP'd.


3.6.2 11/08/2016

Fixed incorrect WU daily rain field name

Fixed bug that crashed Cheetah if the weewx.conf configuration file included
a BOM. Fixes issue #172.


3.6.1 10/13/2016

Fixed bug in wunderfixer.

Fixed handling of StdWXCalculate.Calculations in modify_config in the wmr100,
wmr200, wmr300, and wmr9x8 drivers.

Eliminate the apache2, ftp, and rsync suggested dependencies from the deb
package.  This keeps the weewx dependencies to a bare minimum.

Added retries to usb read in wmr300 driver.

Remapped sensor identifiers in wmr200 driver so that extraTemp1 and
extraHumid1 are usable.

Standardized format to be used for times to YYYY-mm-ddTHH:MM.


3.6.0 10/07/2016

Added the ability to run reports using a cron-like notation, instead of with
every report cycle. See User's Guide for details. Thanks to user Gary Roderick.
PR #122. Fixes issue #17.

Added the ability to easily import CSV, Weather Underground, and Cumulus
data using a new utility, wee_import. Thanks again to über-user Gary Roderick.
PR #148. Fixes issue #97.

Refactored documentation so that executable utilities are now in their own
document, utilities.htm.

Fixed rpm package so that it will retain any changes to the user directory.
Thanks to user Pat OBrien.

No ET when beyond the reach of the sun.

Software calculated ET now returns the amount of evapotranspiration that
occurred during the archive interval. Fixes issue #160

Fixed wee_config to handle config files that have no FTP or RSYNC.

Fixed bug in StdWXCalculate that ignored setting of 'None' (#110).

Which derived variables are to be calculated are now in a separate 
subsection of [StdWXCalculate] called [[Calculations]]. 
Upgrade process takes care of upgrading your config file.

Reset weewx launchtime when waiting for sane system clock (thanks to user
James Taylor).

Fixed anti-alias bug in genplot.  Issue #111.

Corrected the conversion factor between inHg and mbar. Thanks to user Olivier.

Consolidated unit conversions into module weewx.units.

Plots longer than two years now use an x-axis increment of one year. Thanks to
user Olivier!

The WS1 driver now retries connection if it fails. Thanks to user 
Kevin Caccamo! PR #112.

Major update to the CC3000 driver:
 - reading historical records is more robust
 - added better error handling and reporting
 - fixed to handle random NULL characters in historical records
 - fixed rain units
 - added ability to get data from logger as fast as it will send it
 - added support for additional temperature sensors T1 and T2
 - added transmitter channel in station diagnostics
 - added option to set/get channel, baro offset
 - added option to reset rain counter

Fixed brittle reference to USBError.args[0] in wmr200, wmr300, and te923
drivers.

Fixed typo in default te923 sensor mapping for h_3.  Thanks to user ngulden.

Added flag for reports so that reports can be disabled by setting enable=False
instead of deleting or commenting entire report sections in weewx.conf.

The vantage and ws23xx drivers now include the fix for the policy of
"wind direction is undefined when no wind speed".  This was applied to other
drivers in weewx 3.3.0.

Fixed te923 driver behavior when reading from logger, especially on stations
with large memory configuration.  Thanks to users Joep and Nico.

Fixed rain counter problems in wmr300 driver.  The driver no longer attempts
to cache partial packets.  Do no process packets with non-loop data when
reading loop data.  Thanks to user EricG.

Made wmr300 driver more robust against empty usb data buffers.

Fixed pressure/barometer in wmr300 driver when reading historical records.

Fixed problem with the Vantage driver where program could crash if a
serial I/O error happens during write. Fixes issue #134.

Changed name of command to clear the Vantage memory from --clear to
--clear-memory to make it more consistent with other devices.

Fixed problem that prevented channel 8 from being set by the Vantage driver.

Added solaris .smf configuration.  Thanks to user whorfin.

Added option post_indoor_observations for weather underground.

Added maximum value to radiation and UV plots.

In the .deb package, put weewx reports in /var/www/html/weewx instead of
/var/www/weewx to match the change of DocumentRoot in debian 8 and later.


3.5.0 03/13/2016

Fixed bug that prevented rsync uploader from working.

Fixed bug in wmr300 driver when receiving empty buffers from the station.

The type of MySQL database engine can now be specified. Default is 'INNODB'.

Updated userguide with capabilities of the TE923 driver added in 3.4.0.

Added aggregation type min_ge(val).

Provide better feedback when a driver does not implement a configurator.

Added humidex and appTemp to group_temperature. Fixed issue #96.

Backfill of the daily summary is now done in "tranches," reducing the memory
requirements of MySQL. Thanks to über-user Gary Roderick! Fixes issue #83.

Made some changes in the Vantage driver to improve performance, particularly
with the IP version of the logger. Thanks to user Luc Heijst for nagging
me that the driver could be improved, and for figuring out how.

Plotting routines now use Unicode internally, but convert to UTF-8 if a font
does not support it. Fixes issue #101.

Improved readability of documents on mobile devices. Thank you Chris
Davies-Barnard!

The loop_on_init option can now be specified in weewx.conf

When uploading data to CWOP, skip records older than 60 seconds.  Fixes
issue #106.

Added modify_config method to the driver's configuration editor so that drivers
can modify the configuration during installation, if necessary.

The fousb and ws23xx drivers use modify_config to set record_generation to
software.  This addresses issue #84.

The wmr100, wmr200, wmr9x8, and wmr300 drivers use modify_config to set
rainRate, heatindex, windchill, and dewpoint calculations to hardware instead
of prefer_hardware since each of these stations has partial packets.  This
addresses issue #7 (SF #46).


3.4.0 01/16/2016

The tag $hour has now been added. It's now possible to iterate over hours.
Thanks to user Julen!

Complete overhaul of the te923 driver.  Thanks to user Andrew Miles.  The
driver now supports the data logger and automatically detects small or large
memory models.  Added ability to set/get the altitude, lat/lon, and other
station parameters.  Significant speedup to reading station memory, from 531s
to 91s, which is much closer to the 53s for the te923tool written in C (all for
a station with the small memory model).

The wee_debug utility is now properly installed, not just distributed.

Fixed bug in almanac code that caused an incorrect sunrise or sunset to be
calculated if it followed a calculation with an explicit horizon value.

Localization of tags is now optional. Use function toString() with
argument localize set to False. Example: 
$current.outTemp.toString($localize=False)
Fixes issue #88.

In the acurite driver, default to use_constants=True.

Fixed bug in the rhel and suse rpm packaging that resulted in a configuration
file with html, database, and web pages in the setup.py locations instead of
the rpm locations.

The extension utility wee_extension now recognizes zip archives as well as
tar and compressed tar archives.

Check for a sane system time when starting up.  If time is not reasonable,
wait for it.  Log the time status while waiting.

Added log_success option to cheetah, copy, image, rsync, and ftp generators.

Older versions of MySQL (v5.0 and later) are now supported.


3.3.1 12/06/2015

Fixed bug when posting to WOW.

Fixed bug where the subsection for a custom report gets moved to the very
end of the [StdReport] section of a configuration file on upgrade. 
Fixes issue #81.


3.3.0 12/05/2015

Now really includes wunderfixer. It was inadvertently left out of the install
script.

Rewrote the almanac so it now supports star ephemeris. For example,
$almanac.rigel.next_rising. Fixes issue #79.

Uninstalling an extension with a skin now deletes all empty directories. This
fixes issue #43.

Fixed bug in WMR200 driver that caused it to emit dayRain, when what it was
really emitting was the "rain in the last 24h, excluding current hour."
Fixes issue #62.

Fixed bug in WMR200 driver that caused it to emit gauge pressure for altimeter
pressure. Thanks to user Mark Jenks for nagging me that something was wrong.

Fixed bug that caused wind direction to be calculated incorrectly, depending
on the ordering of a dictionary. Thanks to user Chris Matteri for not only
spotting this subtle bug, but offering a solution. 

StdPrint now prints packets and records in (case-insensitive) alphabetical
order.

Fixed wind speed decoding in the acurite driver.  Thanks to aweatherguy.

The StdRESTful service now supports POSTs, as well as GETs.

The FTP utility now catches PickleError exceptions, then does a retry.

Added unit 'minute' to the conversion dictionary.

The vertical position of the bottom label in the plots can now be
set in skin.conf with option bottom_label_offset.

An optional port number can now be specified with the MySQL database.

Added option use_constants in the Acurite driver.  Default is false; the
calibration constants are ignored, and a linear approximation is used for
all types of consoles.  Specify use_constants for 01035/01036 consoles to
calculate using the constants.  The 02032/02064 consoles always use the
linear approximation.

Fixed test for basic sensor connectivity in the Acurite driver.

The policy of "wind direction is undefined when no wind speed" is enforced
by the StdWXCalculate service.  There were a few drivers that were still
applying the policy: acurite, cc3000, fousb, ws1, wmr100, wmr200, ultimeter.
These have been fixed.

Changed logic that decides whether the configuration file includes a custom
schema, or the name of an existing schema.

Added new command-line utility wee_debug, for generating a troubleshooting 
information report.

Added option --log-label to specify the label that appears in syslog entries.
This makes it possible to organize output from multiple weewx instances
running on a single system.

Fixed problem with the Vantage driver that caused it to decode the console
display units incorrectly. Thanks to Luc Heijst!

The WMR300 driver is now part of the weewx distribution.


3.2.1 07/18/15

Fixed problem when using setup.py to install into a non-standard location.
Weewx would start a new database in the "standard" location, ignoring the
old one in the non-standard location.


3.2.0 07/15/15

There are now five command-line utilities, some new, some old
 - wee_config:    (New) For configuring weewx.conf, in particular, 
                  selecting a new device driver.
 - wee_extension: (New) For adding and removing extensions.
 - wee_database:  (Formerly called wee_config_database)
 - wee_device:    (Formerly called wee_config_device)
 - wee_reports:   No changes.
 
The script setup.py is no longer used to install or uninstall extensions.
Instead, use the new utility wee_extension.

Wunderfixer is now included with weewx --- no need to download it separately. 
It now works with MySQL, as well as sqlite, databases. It also supports
metric databases. Thanks to user Gary Roderick!

Fixed bug in 12-hour temperature lookup for calculating station pressure from
sea level pressure when database units are other than US unit system.

Added guards for bogus values in various wxformula functions.

Added windrun, evapotranspiration, humidex, apparent temperature, maximum
theoretical solar radiation, beaufort, and cloudbase to StdWXCalculate.

If StdWXCalculate cannot calculate a derived variable when asked to, it now
sets the value to null. Fixes issue #10.

Added option to specify algorithm in StdWXCalculate.  So far this applies
only to the altimeter calculation.

Added option max_delta_12h in StdWXCalculate, a window in which a record will 
be accepted as being "12 hours ago." Default is 1800 seconds.

Fixed bug in debian install script - 'Acurite' was not in the list of stations.

$almanac.sunrise and $almanac.sunset now return ValueHelpers. Fixes issue #26.

Added group_distance with units mile and km.

Added group_length with units inch and cm.

Failure to launch a report thread no longer crashes program.

The WU uploader now publishes soil temperature and moisture, as well as
leaf wetness.

Increased precision of wind and wind gust posts to WU from 0 to 1 
decimal point.

Increased precision of barometer posts to WOW from 1 to 3 decimal points.

A bad CWOP server address no longer crashes the CWOP thread.

The "alarm" example now includes a try block to catch a NameError exception
should the alarm expression include a variable not in the archive record.

Fixed bug that shows itself if marker_size is not specified in skin.conf

Show URLs in the log for restful uploaders when debug=2 or greater.

Fixed problem that could cause an exception in the WMR200 driver when
formatting an error string.

Added better recovery from USB failures in the ws28xx driver.

Added data_format option to FineOffset driver.  Thanks to Darryl Dixon.

Decoding of data is now more robust in the WS1 driver.  Get data from the
station as fast as the station can spit it out.  Thanks to Michael Walker.

Changes to the WS23xx driver include:
  - Fixed wind speed values when reading from logger.  Values were too
    high by a factor of 10.
  - wrapped non-fatal errors in WeeWXIO exceptions to improve error
    handling and failure recovery

Changes to the AcuRite driver include:
 - The AcuRite driver now reports partial packets as soon as it gets them
     instead of retaining data until it can report a complete packet
 - Improved timing algorithm for AcuRite data.  Thanks to Brett Warden.
 - Added acurite log entries to logwatch script.  Thanks to Andy.
 - Prevent negative rainfall amounts in acurite driver by detecting
     counter wraparound
 - Use 13 bits for rain counter instead of 12 bits
 - Use only 12 bits for inside temperature in acurite driver when decoding
     for 02032 stations

Changes to the TE923 driver include:
 - consolidated retries
 - improved error handling and reporting

Changes to the WMR9x8 driver include:
 - Correct bug that caused yesterday's rain to be decoded as dayRain
 - LOOP packet type 'battery' is now an int, instead of a bool
 - The driver can now be run standalone for debugging purposes.
 
The Vantage driver now catches undocumented termios exceptions and converts
them to weewx exceptions. This allows retries if flushing input or output
buffers fail. Fixes issue #34.

Default values for databases are now defined in a new section [DatabaseTypes]. 
New option "database_type" links databases to database type. Installer will
automatically update old weewx.conf files.

The RESTful services that come with weewx are now turned on and off by
option "enable". Installer will automatically update old weewx.conf files. 
Other RESTful services that don't use this method will continue to work.

Option bar_gap_fraction is now ignored. Bar plot widths are rendered explicitly
since V3.0, making the option unnecessary. Fixes issue #25.

Added additional debug logging to main engine loop.

FTP uploader now retries several times to connect to a server, instead of 
giving up after one try. Thanks to user Craig Hunter!


3.1.0 02/05/15

Fixed setup.py bug that caused list-drivers to fail on deb and rpm installs.

Added a wait-and-check to the stop option in the weewx.debian rc script.

Fixed bug in the Vantage driver that causes below sea-level altitudes 
to be read as a large positive number. Also, fixed problem with altitude
units when doing --info (ticket #42).

Fixed bug in wmr100 driver that causes gust wind direction to be null.

Fixed bug in wmr200 driver that causes gust wind direction to be null.

Fixed ultimeter driver to ensure wind direction is None when no wind speed
Thanks to user Steve Sykes.

Fixed bug in calculation of inDewpoint.  Thanks to user Howard Walter.

Assign default units for extraHumid3,4,5,6,7, extraTemp4,5,6,7, leafTemp3,4,
and leafWet1,2.

Use StdWXCalculate to ensure that wind direction is None if no wind speed.

Fixed sign bug in ultimeter driver.  Thanks to user Garrett Power.

Use a sliding window with default period of 15 minutes to calculate the
rainRate for stations that do not provide it.

Added support for AcuRite weather stations.  Thanks to users Rich of Modern
Toil, George Nincehelser, Brett Warden, Preston Moulton, and Andy.

The ultimeter driver now reads data as fast as the station can produce it.
Typically this results in LOOP data 2 or 3 times per second, instead of
once per second.  Thanks to user Chris Thompstone.

The daily summary for wind now uses type INTEGER for column sumtime,
like the other observation types.

Utility wee_reports no longer chokes if the optionally-specified timestamp
is not in the database. Can also use "nearest time" if option 'max_delta'
is specified in [CheetahGenerator].

Utility wee_config_device can now dump Vantage loggers to metric databases.
Fixes ticket #40.

Fixed problem where dumping to database could cause stats to get added to
the daily summaries twice.

FTP over TLS (FTPS) sessions are now possible, but don't work very well with
Microsoft FTP servers. Requires Python v2.7. Will not work with older
versions of Python. Fixes ticket #37.

WeatherUnderground passwords are now quoted, allowing special characters
to be used. Fixes ticket #35.

New tag $obs, allowing access to the contents of the skin configuration
section [Labels][[Generic]]. Fixes ticket #33.

Better error message if there's a parse error in the configuration file.

Added wxformulas for evapotranspiration, humidex, apparent temperature, and
other calculations.

Added --loop-on-init option for weewxd. If set, the engine will keep retrying
if the device cannot be loaded. Otherwise, it will exit.

Changed the weedb exception model to bring it closer to the MySQL exception
model. This will only affect those programming directly to the weedb API.


3.0.1 12/07/14

Fixed bug in setup.py that would forget to insert device-specific options
in weewx.conf during new installations.


3.0.0 12/04/14

Big update with lots of changes and lots of new features. The overall
goal was to make it easier to write and install extensions. Adding
custom databases, units, accumulators and many other little things
have been made easier.

Skins and skin.conf continue to be 100% backwards compatible (since
V1.5!).  However, search-list extensions will have to be rewritten.
Details in the Upgrading Guide.

Previously, configuration options for all possible devices were
included in the configuration file, weewx.conf. Now, for new installs,
it has been slimmed down to the minimum and, instead, configuration
options are added on an "as needed" basis, using a new setup.py option
"configure".

Your configuration file, weewx.conf should be automatically updated to
V3 by the upgrade process, using your previously chosen hardware. But,
check it over. Not sure we got everything correct. See the Upgrading
Guide.

Specific changes follow.

There is no longer a separate "stats" database. Instead, statistics
are included in the regular database (e.g., 'weewx.sdb') as separate
tables, one for each observation type.

Total rewrite of how data gets bound to a database. You now specify a
"data binding" to indicate where data should be going, and where it is
coming from. The default binding is "wx_binding," the weather binding,
so most users will not have to change a thing.
 
Other database bindings can be used in tags. Example:
  $current($data_binding=$alt_binding).outTemp
Alternate times can also be specified:
  $current($timestamp=$othertime).outTemp

Explicit time differences for trends can now be specified:
  $trend($time_delta=3600).barometer

Introduced a new tag $latest, which uses the last available timestamp
in a data binding (which may or may not be the same as the "current"
timestamp).

Introduced a new tag $hours_ago, which returns the stats for X hours
ago.  So, the max temperature last hour would be
$hours_ago($hours_ago=1).outTemp.max.

Introduced a shortcut $hour, which returns the stats for this hour.
So, the high temperature for this hour would be $hour.outTemp.max

Introduced a new tag $days_ago, which returns the stats for X days
ago.  So, the max temperature the day before yesterday would be
$days_ago($days_ago=2).outTemp.max.

Included a shortcut $yesterday: The tag $yesterday.outTemp.max would
be yesterday's max temperature.

Introduced a new aggregation type ".last", which returns the last
value in an aggregation interval. E.g., $week.outTemp.last would
return the last temperature seen in the week.

Introduced a new aggregation type ".lasttime" which returns the time
of the above.

Can now differentiate between the max speed seen in the archive
records (e.g., $day.windSpeed.max) and the max gust seen
($day.wind.max or $day.windGust.max).

Allow other data bindings to be used in images.

Made it easier to add new unit types and unit groups.

The archive interval can now change within a database without
consequences.

Total rewrite of how devices are configured. A single utility
wee_config_device replaces each of the device-specific configuration
utilities.

The Customizing Guide was extended with additional examples and option
documentation.

Removed the no longer needed serviced StdRESTful, obsolete since V2.6

Fixed bug in querying for schemas that prevented older versions of
MySQL (V4.X) from working.

Improved error handling and retries for ws1, ultimeter, and cc3000
drivers.

Fixed missing dew initializations in wmr9x8 driver.  Fixed
model/_model initialization in wmr9x8 driver.

Fixed uninitialized usb interface in wmr200 driver.

Fixed wakup/wakeup typo in _getEEPROM_value in vantage driver.

Made the ftpupload algorithm a little more robust to corruption of the
file that records the last upload time.

Added observation type 'snow'. It generally follows the semantics of
'rain'.

Fixed possible fatal exception in WS23xx driver.  Fixed use of str as
variable name in WS23xx driver.

Now catches database exceptions raised during commits, converting them
to weedb exceptions. Weewx catches these, allowing the program to keep
going, even in the face of most database errors.

For the fine offset stations, record connection status as rxCheckPercent
(either 0 or 100%) and sensor battery status as outTempBatteryStatus (0
indicates ok, 1 indicates low battery).

For WS23xx stations, hardware record generation is now enabled and is the
default (previously, software record generation was the default).

Fixed bug in WS28xx driver the prevented reading of historical records
when starting with an empty database.

The database schemas are now their own package. The schema that was in
user/schemas.py can now be found in weewx/schemas/wview.py.


2.7.0 10/11/14

Added the ability to configure new Vantage sensor types without using
the console. This will be useful to Envoy users.  Thanks to user Deborah 
Pickett for this contribution! 

Allow calibration constants to be set in the Vantage EEPROM. This will
particularly be useful to southern hemisphere users who may want to
align their ISS to true north (instead of south), then apply a 180
correction. Thanks again to Deborah Pickett!
 
Enabled multiple rsync instances for a single weewx instance.
 
More extensive debug information for rscync users.

Added the ability to localize the weewx and server uptime. See the
Customizing Guide for details. This will also cause a minor backwards 
incompatibility. See the Upgrading Guide for details.

Added catchup to the WS28xx driver, but still no hardware record generation.

Changed lux-to-W/m^2 conversion factor in the fine offset driver.

Added rain rate calculation to Ultimeter driver.

Changed setTime to retrieve system time directly rather than using a value
passed by the engine. This greatly improves the accuracy of StdTimeSync,
particularly in network based implementations. Thanks to user Denny Page!

Moved clock synchronization options clock_check and max_drift back to
section [StdTimeSynch].

Fixed ENDPOINT_IN in the te923 driver.  This should provide better
compatibility with a wider range of pyusb versions.

Now catches MySQL exceptions during commits and rollbacks (as well
as queries) and converts them to weedb exceptions.

Catch and report configobj errors when reading skin.conf during the
generation of reports.

Ensure correct location, lat, lon, and altitude modifications in the
debian postinst installer script.

In the debian installer, default to ttyUSB0 instead of ttyS0 for stations
with a serial interface.

Added CC3000 to debian installer scripts.

Fixed bug that can affect hardware that emits floating point timestamps,
where the timestamp is within 1 second of the end of an archive interval.

Changed UVBatteryStatus to uvBatteryStatus in the WMR100 driver in order
to match the convention used by other drivers.

Fixed the shebang for te923, ws23xx, ultimeter, ws1, and cc3000 drivers.


2.6.4 06/16/14

The WMR100 driver now calculates SLP in software. This fixes a problem
with the WMRS200 station, which does not allow the user to set altitude.

The WMR100 driver was incorrectly tagging rain over the last 24 hours as
rain since midnight. This caused a problem with WU and CWOP posts.

Fix cosmetic problem in wee_config_fousb pressure calibration.

Detect both NP (not present) and OFL (outside factory limits) on ws28xx.

Added driver for PeetBros Ultimeter stations.

Added driver for ADS WS1 stations.

Added driver for RainWise Mark III stations and CC3000 data logger.

Added automatic power cycling to the FineOffsetUSB driver.  Power cycle the
station when a USB lockup is detected.  Only works with USB hubs that provide
per-port power switching.

Fix imagegenerator aggregation to permit data tables with no 'interval' column.

Prompt for metric/US units for debian installations.

For WS28xx stations, return 0 for battery ok and 1 for battery failure.

If a connection to the console has been successfully opened, but then on
subsequent connection attempts suffers an I/O error, weewx will now attempt
a retry (before it would just exit).


2.6.3 04/10/14

Hardened the WMR100 driver against malformed packets.

The plot images can now use UTF-8 characters.

Fixed a problem where the Ambient threads could crash if there were
no rain database entries.

Battery status values txBatteryStatus and consBatteryVoltage now appear in
the archive record. The last LOOP value seen is used.  

CWOP posts are now slightly more robust.

Fixed pressure calculation in wee_config_fousb.

Prevent failures in imagegenerator when no unicode-capable fonts are installed.

Provide explicit pairing feedback using wee_config_ws28xx

Count wxengine restarts in logwatch.

Cleaned up USB initialization for fousb, ws28xx, and te923 drivers.


2.6.2 02/16/14

Fixed bug that crashes WMR200 driver if outTemp is missing.

Fixed bug that can crash RESTful threads if there is missing rain data.

Sqlite connections can now explicitly specify a timeout and 
isolation_level.

Server uptime now reported for MacOS

Fixed bug that prevented Rapidfire posts from being identified as such.


2.6.1 02/08/14

Fixed bug that crashed main thread if a StdQC value fell out of range.


2.6.0 02/08/14

Changed the RESTful architecture so RESTful services are now first-class
weewx services. This should simplify the installation of 3rd party
extensions that use these services.

Broke up service_list, the very long list of services to be run, into
five separate lists. This will allow services to be grouped together,
according to when they should be run.

Defined a structure for packaging customizations into extensions, and added
an installer for those extensions to setup.py.

Changed the default time and date labels to use locale dependent formatting.
The defaults should now work in most locales, provided you set the
environment variable LANG before running weewx.

Changed default QC barometric low from 28 to 26. Added inTemp,
inHumidity, and rain.

Ranges in MinMax QC can now include units.

When QC rejects values it now logs the rejection.

Introduced a new unit system, METRICWX. Similar to METRIC, it uses
mm for rain, mm/hr for rain rate, and m/s for speed.

Added an option --string-check and --fix to the utility wee_config_database
to fix embedded strings found in the sqlite archive database.

Font handles are now cached in order to work around a memory leak in PIL.

Now does garbage collection every 3 hours through the main loop.

Image margins now scale with image and font sizes.

Now works with the pure Python version of Cheetah's NameMapper, albeit very
slowly.

Fixed bug that prevented weewx from working with Python v2.5.

Fixed bug in SummaryByMonth and SummaryByYear that would result in duplicate
month/year entries when generating from multiple ByMonth or ByYear templates.

Consolidated pressure calculation code in ws23xx, ws28xx, te923, and fousb.

Catch USB failures when reading Fine Offset archive interval.

Added Vantage types stormRain and windSpeed10 to the list of observation
types.

Simulator now generates types dewpoint, pressure, radiation, and UV.

The forecast extension is once again distributed separately from weewx.

Minor cleanup to Standard skin for better out-of-the-box behavior:
 - default to no radar image instead of pointing every station to Oregon
 - not every WMR100 is a WMR100N
 
Failure to set an archive interval when using bar plots no longer results
in an exception.

Change to skin directory before invoking Cheetah on any templates.


2.5.1 12/30/13

Added UV plots to the templates. They will be shown automatically if you
have any UV data.

Fixed bug when reading cooling_base option.

Default to sane behavior if skin does not define Labels.

Fixed bug in setting of CheetahGenerator options.

Fixed qsf and qpf summary values in forecast module.

Fixed handling of empty sky cover fields in WU forecasts.

Forecast module now considers the fctcode, condition, and wx fields for
precipitation and obstructions to visibility.

Added options to forecast module to help diagnose parsing failures and new
forecast formats.

Added retries when saving forecast to database and when reading from database.

Fixes to the Fine Offset driver to eliminate spikes caused by reading from
memory before the pointer had been updated (not the same thing as an unstable
read).

Added driver for LaCrosse 2300 series of weather stations.

Added driver for Hideki TE923 series of weather stations.


2.5.0 10/29/13

Introduced a new architecture that makes it easier to define search
list extensions. The old architecture should be 100% backwards compatible.

Added station registry service. This allows weewx to optionally
"phone home" and put your station location on a map.

Added a forecast service and reporting options.  The forecast service
can generate Zambretti weather or XTide tide forecasts, or it can download
Weather Underground or US National Weather Service weather forecasts.  These
data can then be displayed in reports using the Cheetah template engine.  The
forecast service is disabled by default.

Weewx now allows easier localization to non-English speaking locales.
In particular, set the environment variable LANG to your locale, and
then weewx date and number formatting will follow local conventions.
There are also more labeling options in skin.conf. Details in a new section
in the Customization Guide.

Added aggregate type "minmax" and "maxmin". Thank you user Gary Roderick!

New option in [StdArchive] called "loop_hilo". Setting to True will
cause both LOOP and archive data to be used for high/low statistics.
This is the default. Setting to False causes only archive data to be used.

When a template fails, skip only that template, not everything that the
generator is processing.

Trend calculations no longer need a record at precisely (for example)
3 hours in the past. It can be within a "grace" period.

FineOffset driver now uses the 'delay' field instead of the fixed_block
'read_period' for the archive record interval when reading records from
console memory.

FineOffset driver now support for multiple stations on the same USB.

FineOffset driver now reduces logging verbosity when bad magic numbers
appear. Log only when the numbers are unrecognized or change.
The purpose of the magic numbers is still unknown.

WMR100, Vantage, FineOffset, and WS28xx drivers now emit a null wind
direction when the wind speed is zero.  Same for wind gust.

For WMR9x8 stations, wind chill is now retrieved from the console
rather than calculated in software. Thank you user Peter Ferencz!

For WMR9x8 stations, the first extra temperature sensor (packet code 4)
now shows up as extraTemp1 (instead of outTemp). Thanks again to 
Peter Ferencz.

For WMR9x8 stations, packet types 2 and 3 have been separated. Only the
latter is used for outside temperature, humidity, dewpoint. The former
is used for "extra" sensors. Corrected the calculation for channel
numbers >=3. Also, extended the number of battery codes. Thanks to Per
Edström for his patience in figuring this out!

For WMR200 stations, altitude-corrected pressure is now emitted correctly.

ws28xx driver improvements, including: better thread control; better logging
for debugging/diagnostics; better timing to reduce dropouts; eliminate writes
to disk to reduce wear when used on flash devices. Plus, support for
multiple stations on the same USB.

Fixed rain units in ws28xx driver.

The LOOP value for daily ET on Vantages was too high by a factor of 10. 
This has been corrected.

Fixed a bug that caused values of ET to be miscalculated when using
software record generation.

Ported to Korora 19 (Fedora 19). Thanks to user zmodemguru!

Plots under 16 hours in length, now use 1 hour increments (instead of 
3 hours).

No longer emits "deprecation" warning when working with some versions
of the MySQLdb python driver.

Added ability to build platform-specific RPMs, e.g., one for RedHat-based
distributions and one for SuSE-based distributions.

Fixed the 'stop' and 'restart' options in the SuSE rc script.

The weewx logwatch script now recognizes more log entries and errors.


2.4.0 08/03/13

The configuration utility wee_config_vantage now allows you to set
DST to 'auto', 'off', or 'on'. It also lets you set either a time
zone code, or a time zone offset.

The service StdTimeSync now catches startup events and syncs the clock
on them. It has now been moved to the beginning of the list
"service_list" in weewx.conf. Users may want to do the same with their
old configuration file.

A new event, END_ARCHIVE_PERIOD has been added, signaling the end of
the archive period.

The LOOP packets emitted by the driver for the Davis Vantage series
now includes the max wind gust and direction seen since the beginning
of the current archive period.

Changed the null value from zero (which the Davis documentation specifies)
to 0x7fff for the VP2 type 'highRadiation'.

Archive record packets with date and time equal to zero or 0xff now
terminate dumps.

The code that picks a filename for "summary by" reports has now been
factored out into a separate function (getSummaryByFileName). This
allows the logic to be changed by subclassing.

Fixed a bug that did not allow plots with aggregations less than 60 minutes
across a DST boundary.

Fixed bug in the WMR100 driver that prevented UV indexes from being 
reported.

The driver for the LaCrosse WS-28XX weather series continues to evolve and
mature. However, you should still consider it experimental.


2.3.3 06/21/13

The option week_start now works.

Updated WMR200 driver from Chris Manton.

Fixed bug that prevented queries from being run against a MySQL database.


2.3.2 06/16/13

Added support for the temperature-only sensor THWR800. Thanks to
user fstuyk!

Fixed bug that prevented overriding the FTP directory in section
[[FTP]] of the configuration file.

Day plots now show 24 hours instead of 27. If you want the old
behavior, then change option "time_length" to 97200.

Plots shorter than 24 hours are now possible. Thanks to user Andrew Tridgell.

If one of the sections SummaryByMonth, SummaryByYear, or ToDate is missing,
the report engine no longer crashes.

If you live at a high latitude and the sun never sets, the Almanac now
does the right thing.

Fixed bug that caused the first day in the stats database to be left out
of calculations of all-time stats.


2.3.1 04/15/13

Fixed bug that prevented Fine Offset stations from downloading archive
records if the archive database had no records in it.

rsync should now work with Python 2.5 and 2.6 (not just 2.7)


2.3.0 04/10/13

Davis Vantage stations can now produce station pressures (aka, "absolute
pressure"), altimeter pressures, as well as sea-level pressure. These will
be put in the archive database.

Along the same line, 'altimeter' pressure is now reported to CWOP, rather
than the 'barometer' pressure. If altimeter pressure is not available,
no pressure is reported.

Fixed bug in CWOP upload that put spaces in the upload string if the pressure
was under 1000 millibars.

A bad record archive type now causes a catch up to be abandoned, rather
than program termination.

Fixed bug in trends, when showing changes in temperature. NB: this fix will
not work with explicit unit conversion. I.e., $trend.outTemp.degree_C will
not work.

Modified wee_config_vantage and wee_config_fousb so that the configuration
file will be guessed if none is specified.

Fixed wxformulas.heatindexC to handle arguments of None type.

Fixed bug that causes Corrections to be applied twice to archive records if
software record generation is used.

rsync now allows a port to be specified.

Fixed day/night transition bug.

Added gradients to the day/night transitions.

Numerous fixes to the WMR200 driver. Now has a "watchdog" thread.

All of the device drivers have now been put in their own package
'weewx.drivers' to keep them together. Many have also had name changes
to make them more consistent:
    OLD                        NEW
    VantagePro.py (Vantage)    vantage.py (Vantage)
    WMR918.py     (WMR-918)    wmr9x8.py  (WMR9x8)
    wmrx.py       (WMR-USB)    wmr100.py  (WMR100)

    new (experimental) drivers:
    wmr200.py (WMR200)
    ws28xx.py (WS28xx)

The interface to the device driver "loader" function has changed slightly. It
now takes a second parameter, "engine". Details are in the Upgrading doc.

The FineOffsetUSB driver now supports hardware archive record generation.

When starting weewx, the FineOffsetUSB driver will now try to 'catch up' - it
will read the console memory for any records that are not yet in the database.

Added illuminance-to-radiation conversion in FineOffsetUSB driver.

Added pressure calibration option to wee_config_fousb and explicit support for
pressure calibration in FineOffsetUSB driver.

Fixed windchill calculation in FineOffsetUSB driver.

Fixed FineOffsetUSB driver to handle cases where the 'delay' is undefined,
resulting in a TypeError that caused weewx to stop.

The FineOffsetUSB driver now uses 'max_rain_rate' (measured in cm/hr) instead
of 'max_sane_rain' (measured in mm) to filter spurious rain sensor readings.
This is done in the driver instead of StdQC so that a single parameter can
apply to both LOOP and ARCHIVE records.

2.2.1 02/15/13

Added a function call to the Vantage driver that allows the lamp to be
turned on and off. Added a corresponding option to wee_config_vantage.

Fixed bug where an undefined wind direction caused an exception when using
ordinal wind directions.

2.2.0 02/14/13

Weewx can now be installed using Debian (DEB) or Redhat (RPM) packages, as well
as with the old 'setup.py' method. Because they install things in different
places, you should stick with one method or another. Don't mix and match.
Thanks to Matthew Wall for putting this together!

Added plot options line_gap_fraction and bar_gap_fraction, which control how
gaps in the data are handled by the plots. Also, added more flexible control of
plot colors, using a notation such as 0xBBGGRR, #RRGGBB, or the English name,
such as 'yellow'. Finally, added day/night bands to the plots. All contributed
by Matthew Wall. Thanks again, Matthew!

Ordinal wind directions can now be shown, just by adding the tag suffix
".ordinal_compass". For example, $current.windDir.ordinal_compass might show
'SSE' The abbreviations are set in the skin configuration file.

Fixed bug that caused rain totals to be misreported to Weather Underground when
using a metric database.

Generalized the weewx machinery so it can be used for applications other than
weather applications.

Got rid of option stats_types in weewx.conf and put it in
bin/user/schemas.py. See upgrading.html if you have a specialized stats
database.

The stats database now includes an internal table of participating observation
types. This allows it to be easily combined with the archive database, should
you choose to do so. The table is automatically created for older stats
databases.

Added rain rate calculation to FineOffsetUSB driver.  Added adaptive polling
option to FineOffsetUSB driver.  Fixed barometric pressure calculation for
FineOffsetUSB driver.

Changed the name of the utilities, so they will be easier to find in /usr/bin:
  weewxd.py          -> weewxd
  runreports.py      -> wee_reports
  config_database.py -> wee_config_database
  config_vp.py       -> wee_config_vantage
  config_fousb.py    -> wee_config_fousb

2.1.1 01/02/13

Fixed bug that shows itself when one of the variables is 'None' when
calculating a trend.

2.1.0 01/02/13

Now supports the Oregon Scientific WMR918/968 series, courtesy of user
William Page. Thanks, William!!

Now supports the Fine Offset series of weather stations, thanks to user
Matthew Wall. Thanks, Matthew!!

Now includes a Redhat init.d script, contributed by Mark Jenks. Thanks,
Mark!!

Added rsync report type as an alternative to the existing FTP report.
Another thanks to William Page!

Fill color for bar charts can now be specified separately from the outline
color, resulting in much more attractive charts. Another thanks to Matthew
Wall!!

Added a tag for trends. The barometer trend can now be returned as
$trend.barometer. Similar syntax for other observation types.

config_vp.py now returns the console version number if available (older
consoles do not offer this).

Hardware dewpoint calculations with the WMR100 seem to be unreliable below
about 20F, so these are now done in software. Thanks to user Mark Jenks for
sleuthing this.

2.0.2 11/23/12

Now allows both the archive and stats data to be held in the same database.

Improved chances of weewx.Archive being reused by allowing optional table
name to be specified.

2.0.1 11/05/12

Fixed problem with reconfiguring databases to a new unit system.

2.0.0 11/04/12

A big release with lots of changes. The two most important are the support
of additional weather hardware, and the support of the MySQL database.

All skin configurations are backwardly compatible, but the configuration
file, weewx.conf, is not. The install utility setup.py will install a fresh
version, which you will then have to edit by hand.

If you have written a custom service, see the upgrade guide on how to port
your service to the new architecture.

Added the ability to generate archive records in software, thus opening the
door for supporting weather stations that do not have a logger.

Support for the Oregon Scientific WMR100, the cheapest weather station I
could find, in order to demonstrate the above!

Added a software weather station simulator.

Introduced weedb, a database-independent Python wrapper around sqlite3 and
MySQLdb, which fixes some of their flaws.

Ported everything to use weedb, and thus MySQL (as well as sqlite)

Internally, the databases can now use either Metric units, or US Customary.
NB: you cannot switch systems in the middle of a database. You have to
stick to one or other other. However, the utility config_database.py does
have a reconfigure option that allows copying the data to a new database,
2performing the conversion along the way. See the Customizing Guide.

You can now use "mmHg" as a unit of pressure.

Added new almanac information, such as first and last quarter moons, and
civil twilight.

Changed the engine architecture so it is more event driven. It now uses
callbacks, making it easier to add new event types.

Added utility config_vp.py, for configuring the VantagePro hardware.

Added utility config_database.py, for configuring the databases.

Made it easier to write custom RESTful protocols. Thanks to user Brad, for
the idea and the use case!

The stats type 'squarecount' now contains the number of valid wind
directions that went into calculating 'xsum' and 'ysum'. It used to be the
number of valid wind speeds. Wind direction is now calculated using
'squarecount' (instead of 'count').

Simplified and reduced the memory requirements of the CRC16 calculations.

Improved test suites.

Lots of little nips and tucks here and there, mostly to reduce the coupling
between different modules. In particular, now a service generally gets
configured only using its section of weewx.conf.

I also worked hard at making sure that cursors, connections, files, and
lots of other bits and pieces get properly closed instead of relying on
garbage collection. Hopefully, this will reduce the long-term growth of
memory usage.

1.14.1 07/06/12

Hardened retry strategy for the WeatherLink IP. If the port fails to open
at all, or a socket error occurs, it will thrown an exception (resulting in
a retry in 60 seconds). If a socket returns an incomplete result, it will
continue to retry until everything has been read.

Fixed minor bug that causes the reporting thread to prematurely terminate
if an exception is thrown while doing an FTP.

1.14.0 06/18/12

Added smartphone formatted mobile webpage, contributed by user Torbjörn
Einarsson. If you are doing a fresh install, then these pages will be
generated automatically. If you are doing an upgrade, then see the upgrade
guide on how to have these webpages generated. Thanks, Tobbe!

Three changes suggested by user Charlie Spirakis: o Changed umask in
daemon.py to 0022; o Allow location of process ID file to be specified on
the command line of weewx; o Start script allows daemon to be run as a
specific user. Thanks, Charlie!

Corrected bug in humidity reports to CWOP that shows itself when the
humidity is in the single digits.

Now includes software in CWOP APRS equipment field.

1.13.2 05/02/12

Now allows CWOP stations with prefix 'EW'.

Fixed bug that showed itself in the line color with plots with 3 or more
lines.

Changed debug message when reaching the end of memory in the VP2 to
something slightly less alarming.

1.13.1 03/25/12

Added finer control over the line plots. Can now add optional markers. The
marker_type can be 'none' (the default), 'cross', 'box', 'circle', or 'x'.
Also, line_type can now either be 'solid' (the default) or 'none' (for
scatter plots). Same day I'll add 'dashed', but not now. :-)

Conditionally imports sqlite3. If it does not support the "with" statement,
then imports pysqlite2 as sqlite3.

1.13.0 03/13/12

The binding to the SQL database to be used now happens much later when
running reports. This allows more than one database to be used when running
a report. Extra databases can be specified in the option list for a report.
I use this to display broadband bandwidth information, which was collected
by a separate program. Email me for details on how to do this. Introducing
this feature changed the signature of a few functions. See the upgrade
guide for details.

1.12.4 02/13/12

User Alf Høgemark found an error in the encoding of solar data for CWOP
and sent me a fix. Thanks, Alf!

Now always uses "import sqlite3", resulting in using the version of
pysqlite that comes with Python. This means the install instructions have
been simplified.

Now doesn't choke when using the (rare) Python version of NameMapper used
by Cheetah.

1.12.3 02/09/12

Added start script for FreeBSD, courtesy of user Fabian Abplanalp. Thanks,
Fabian!

Added the ability to respond to a "status" query to the Debian startup
script.

RESTful posts can now recover from more HTTP errors.

Station serial port can now recover from a SerialException error (usually
caused when there is a process competing for the serial port).

Continue to fiddle with the retry logic when reading LOOP data.

1.12.2 01/18/12

Added check for FTP error code '521' to the list of possibilities if a
directory already exists. Thanks to user Clyde!

More complete information when unable to load a module file. Thanks, Jason!

Added a few new unit types to the list of possible target units when using
explicit conversion. Thanks, Antonio!

Discovered and fixed problem caused by the Davis docs giving the wrong
"resend" code (should be decimal 21, not hex 21).

Improved robustness of VantagePro configuration utility.

Fixed problem where an exception gets thrown when changing VP archive
interval.

Simplified some of the logic in the VP2 driver.

1.12.1 11/03/11

Now corrects for rain bucket size if it is something other than the
standard 0.01 inch bucket.

1.12.0 10/29/11

Added the ability to change bucket type, rain year start, and barometer
calibration data in the console using the utility configure.py. Added
option "--info", which queries the console and returns information about
EEPROM settings. Changed configure.py so it can do hardware-specific
configurations, in anticipation of supporting hardware besides the Davis
series.

Reorganized the documentation.

1.11.0 10/06/11

Added support for the Davis WeatherLinkIP. Thanks, Peter Nock and Travis
Pickle!

Added support for older Rev A type archive records.

Added patch from user Dan Haller that sends UV and radiation data to the
WeatherUnderground if available. Thanks, Dan!

Added patch from user Marijn Vriens that allows fallback to the version of
pysqlite that comes with many versions of Python. Thanks, Marijn!

Now does garbage collection after an archive record is obtained and before
the main loop is restarted.

1.10.2 04/14/11

Added RA and declination for the Sun and Moon to the Daily Almanac. Equinox
and solstice are now displayed in chronological order. Same with new and
full moons.

Examples alarm.py and lowBattery.py now include more error checks, allow an
optional 'subject' line to the sent email, and allow a comma separated list
of recipients.

1.10.1 03/30/11

Substitutes US Units if a user does not specify anything (instead of
exception KeyError).

Almanac uses default temperature and pressure if they are 'None'.

Prettied up web page almanac data in the case where pyephem has not been
installed.

Fixed up malformed CSS script weewx.css.

1.10.0 03/29/11

Added extensive almanac information if the optional package 'pyephem' has
been installed

Added a weewx "favorite icon" favicon.ico that displays in your browser
toolbar.

Added a mobile formatted HTML page, courtesy of user Vince Skahan (thanks,
Vince!!).

Tags can now be ended with a unit type to convert to a new unit. For
example, say your pressure group ("group_pressure") has been set to show
inHg. The normal tag notation of "$day.barometer.avg" will show something
like "30.05 inHg". However, the tag "$day.barometer.avg.mbar" will show
"1017.5 mbar".

Added special tag "exists" to test whether an observation type exists.
Example "$year.foo.exists" will return False if there is no type "foo" in
the statistical database.

Added special tag "has_data" to test whether an observation type exists and
has a non-zero number of data points over the aggregation period. For
example, "$year.soilMoist1.has_data" will return "True" if soilMoist1 both
exists in the stats database and contains some data (meaning, you have the
hardware).

Y-axis plot labels (such as "°F") can now be overridden in the plot
configuration section of skin.conf by using option "y_label".

Added executable module "runreports.py" for running report generation only.

Added package "user", which can contain any user extensions. This package
will not get overridden in the upgrade process.

Added the ability to reconfigure the main database, i.e., add or drop data
types. Along the same line, statistical types can also be added or dropped.
Email me for details on how to do this.

Now makes all of the LOOP and archive data available to services. This
includes new keys:

 LOOP data: 'extraAlarm1' 'extraAlarm2' 'extraAlarm3' 'extraAlarm4'
'extraAlarm5' 'extraAlarm6' 'extraAlarm7' 'extraAlarm8' 'forecastIcon'
'forecastRule' 'insideAlarm' 'outsideAlarm1' 'outsideAlarm2' 'rainAlarm'
'soilLeafAlarm1' 'soilLeafAlarm2' 'soilLeafAlarm3' 'soilLeafAlarm4'
'sunrise' 'sunset'

 Archive data: 'forecastRule' 'highOutTemp' 'highRadiation' 'highUV'
'lowOutTemp'

Started a more formal test suite. There are now tests for the report
generators. These are not included in the normal distribution, but can be
retrieved from SourceForge via svn.

1.9.3 02/04/11

Now correctly decodes temperatures from LOOP packets as signed shorts
(rather than unsigned).

Now does a CRC check on LOOP data.

Changed VantagePro.accumulateLoop to make it slightly more robust.

1.9.2 11/20/10

Now catches exception of type OverflowError when calculating celsius
dewpoint. (Despite the documentation indicating otherwise, math.log() can
still throw an OverflowError)

Fixed bug that causes crash in VantagePro.accumulateLoop() during fall DST
transition in certain situations.

VP2 does not store records during the one hour fall DST transition.
Improved logic in dealing with this.

Changed install so that it backs up the ./bin subdirectory, then overwrites
the old one. Also, does not install the ./skins subdirectory at all if one
already exists (thus preserving any user customization).

1.9.1 09/09/10

Now catches exceptions of type httplib.BadStatusLine when doing RESTful
posts.

Added an extra decimal point of precision to dew point reports to the
Weather Underground and PWS.

1.9.0 07/04/10

Added a new service, StdQC, that offers a rudimentary data check.

Corrected error in rain year total if rain year does not start in January.

Moved option max_drift (the max amount of clock drift to tolerate) to
section [Station].

Added check for a bad storm start time.

Added checks for bad dateTime.

Simplified VantagePro module.

1.8.4 06/06/10

Fixed problem that shows itself if weewx starts up at precisely the
beginning of an archive interval. Symptom is max recursion depth exceeded.

Units for UV in LOOP records corrected. Also, introduced new group for UV,
group_uv_index. Thanks to user A. Burriel for this fix!

1.8.3 05/20/10

Problem with configuring archive interval found and fixed by user A.
Burriel (thanks, Antonio!)

1.8.2 05/09/10

Added check to skip calibration for a type that doesn't exist in LOOP or
archive records. This allows windSpeed and windGust to be calibrated
separately.

1.8.1 05/01/10

Ported to Cheetah V2.4.X

1.8.0 04/28/10

Added CWOP support.

Storage of LOOP and archive data into the SQL databases is now just another
service, StdArchive.

Added a calibration service, StdCalibrate, that can correct LOOP and
archive data.

Average console battery voltage is now calculated from LOOP data, and saved
to the archive as 'consBatteryVoltage'.

Transmitter battery status is now ORd together from LOOP data, and saved to
the archive as 'txBatteryStatus'.

Added stack tracebacks for unrecoverable exceptions.

Added a wrapper to the serial port in the VantagePro code. When used in a
Python "with" statement, it automatically releases the serial port if an
exception happens, allowing a more orderly shutdown.

Offered some hints in the documentation on how to automount your VP2 when
using a USB connection.

Corrected error in units. getTargetType() that showed itself with when the
console memory was freshly cleared, then tried to graph something
immediately.

1.7.0 04/15/10

Big update.

Reports now use skins for their "look or feel." Options specific to the
presentation layer have been moved out of the weewx configuration file
'weewx.conf' to a skin configuration file, 'skin.conf'. Other options have
remained behind.

Because the configuration file weewx.conf was split, the installation
script setup.py will NOT merge your old configuration file into the new
one. You will have to reedit weewx.conf to put in your customizations.

FTP is treated as just another report, albeit with an unusual generator.
You can have multiple FTP sessions, each to a different server, or
uploading to or from a different area.

Rewrote the FTP upload package so that it allows more than one FTP session
to be active in the same local directory. This version also does fewer hits
on the server, so it is significantly faster.

The configuration files weewx.conf and skin.conf now expect UTF-8
characters throughout.

The encoding for reports generated from templates can be chosen. By
default, the day, week, month, and year HTML files are encoded using HTML
entities; the NOAA reports encoded using 'strict ascii.' Optionally,
reports can be encoded using UTF-8.

Revamped the template formatting. No longer use class ModelView. Went to a
simpler system built around classes ValueHelper and UnitInfo.

Optional formatting was added to all tags in the templates. There are now
optional endings: 'string': Use specified string for None value.
'formatted': No label. 'format': Format using specified string format.
'nolabel': Format using specified string format; no label. 'raw': return
the underlying data with no string formatting or label.

For the index, week, month, and year template files, added conditional to
not include ISS extended types (UV, radiation, ET) unless they exist.

Added an RSS feed.

Added support for PWSweather.com

Both WeatherUnderground and PWSweather posts are now retried up to 3 times
before giving up.

Now offer a section 'Extras' in the skin configuration file for including
tags added by the user. As an example, the tag radar_url has been moved
into here.

Data files used in reports (such as weewx.css) are copied over to the HTML
directory on program startup.

Included an example of a low-battery alarm.

Rearranged distribution directory structure so that it matches the install
directory structure.

Moved base temperature for heating and cooling degree days into skin.conf.
They now also require a unit.

Now require unit to be specified for 'altitude'.

1.5.0 03/07/10

Added support for other units besides the U.S. Customary. Plots and HTML
reports can be prepared using any arbitrary combination of units. For
example, pressure could be in millibars, while everything else is in U.S.
Customary.

Because the configuration file weewx.conf changed significantly, the
installation script setup.py will NOT merge your old configuration file
into the new one. You will have to reedit weewx.conf to put in your
customizations.

Added an exception handler for exception OSError, which is typically thrown
when another piece of software attempts to access the same device port.
Weewx catches the exception, waits 10 seconds, then starts again from the
top.

1.4.0 02/22/10

Changed the architecture of stats.py to one that uses very late binding.
The SQL statements are not run until template evaluation. This reduces the
amount of memory required (by about 1/2), reduces memory fragmentation, as
well as greatly simplifying the code (file stats.py shed over 150 lines of
non-test code). Execution time is slightly slower for NOAA file generation,
slightly faster for HTML file generation, the same for image generation,
although your actual results will depend on your disk speed.

Now possible to tell weewx to reread the configuration file without
stopping it. Send signal HUP to the process.

Added option week_start, for specifying which day a calendar week starts
on. Default is 6 (Sunday).

Fixed reporting bug when the reporting time falls on a calendar month or
year boundary.

1.3.4 02/08/10

Fixed problem when plotting data where all data points are bad (None).

1.3.3 01/10/10

Fixed reporting bug that shows itself if rain year does not start in
January.

1.3.2 12/26/09

LOOP data added to stats database.

1.3.1 12/22/09

Added a call to syslog.openlog() that inadvertently got left out when
switching to the engine driven architecture.

1.3.0 12/21/09

Moved to a very different architecture to drive weewx. Consists of an
engine, that manages a list of 'services.' At key events, each service is
given a chance to participate. Services are easy to add, to allow easy
customization. An example is offered of an 'alarm' service.

Checking the clock of the weather station for drift is now a service, so
the option clock_check was moved from the station specific [VantagePro]
section to the more general [Station] section.

Added an example service 'MyAlarm', which sends out an email should the
outside temperature drop below 40 degrees.

In a similar manner, all generated files, images, and reports are the
product of a report engine, which can run any number of reports. New
reports are easily added.

Moved the compass rose used in progressive vector plots into the interior
of the plot.

Install now deletes public_html/#upstream.last, thus forcing all files to
be uploaded to the web server at the next opportunity.

1.2.0 11/22/09

Added progressive vector plots for wind data.

Improved axis scaling. The automatic axis scaling routine now does a better
job for ranges less than 1.0. The user can also hardwire in min and max
values, as well as specify a minimum increment, through parameter 'yscale'
in section [Images] in the configuration file.

Now allows the same SQL type to be used more than once in a plot. This
allows, say, instantaneous and average wind speed to be shown in the same
plot.

Rain year is now parameterized in file templates/year.tmpl (instead of
being hardwired in).

Now does LOOP caching by default.

When doing backfilling to the stats database, configure now creates the
stats database if it doesn't already exist.

setup.py now more robust to upgrading the FTP and Wunderground sections

1.1.0 11/14/09

Added the ability to cache LOOP data. This can dramatically reduce the
number of writes to the stats database, reducing wear on solid-state disk
stores.

Introduced module weewx.mainloop. Introduced class weewx.mainloop.MainLoop
This class offers many opportunities to customize weewx through
subclassing, then overriding an appropriate member function.

Refactored module weewx.wunderground so it more closely resembles the
(better) logic in wunderfixer.

setup.py no longer installs a daemon startup script to /etc/init.d. It must
now be done by hand.

setup.py now uses the 'home' value in setup.cfg to set WEEWX_ROOT in
weewx.conf and in the daemon start up scripts

Now uses FTP passive mode by default.

1.0.1 11/09/09

Fixed bug that prevented backfilling the stats database after modifying the
main archive.

1.0.0 10/26/09

Took the module weewx.factory back out, as it was too complicated and hard
to understand.

Added support for generating NOAA monthly and yearly reports. Completely
rewrote the filegenerator.py module, to allow easy subclassing and
specialization.

Completely rewrote the stats.py module. All aggregate quantities are now
calculated dynamically.

Labels for HTML generation are now held separately from labels used for
image generation. This allows entities such as '&deg;' to be used for the
former.

LOOP mode now requests only 200 LOOP records (instead of the old 2000). It
then renews the request should it run out. This was to get around an
(undocumented) limitation in the VP2 that limits the number of LOOP records
that can be requested to something like 220. This was a problem when
supporting VP2s that use long archive intervals.

Cut down the amount of computing that went on before the processing thread
was spawned, thus allowing the main thread to get back into LOOP mode more
quickly.

Added type 'rainRate' to the types decoded from a Davis archive record. For
some reason it was left out.

Added retries when doing FTP uploads. It will now attempt the upload
several times before giving up.

Much more extensive DEBUG analysis.

Nipped and tucked here and there, trying to simplify.

0.6.5 10/11/09

Ported to Cheetah V2.2.X. Mostly, this is making sure that all strings that
cannot be converted with the 'ascii' codec are converted to Unicode first
before feeding to Cheetah.

0.6.4 09/22/09

Fixed an error in the calculation of heat index.

0.6.3 08/25/09

FTP transfers now default to ACTIVE mode, but a configuration file option
allows PASSIVE mode. This was necessary to support Microsoft FTP servers.

0.6.2 08/01/09

Exception handling in weewx/ftpdata.py used socket.error but failed to
declare it. Added 'import socket' to fix.

Added more complete check for unused pages in weewx/VantagePro.py. Now the
entire record must be filled with 0xff, not just the time field. This fixes
a bug where certain time stamps could look like unused records.

0.6.1 06/22/09

Fixed minor ftp bug.

0.6.0 05/20/09

Changed the file, imaging, ftping functions into objects, so they can be
more easily specialized by the user.

Introduced a StationData object.

Introduced module weewx.factory that produces these things, so the user has
a place to inject his/her new types.

0.5.1 05/13/09

1. Weather Underground thread now run as daemon thread, allowing the
program to exit even if it is running.

2. WU queue now hold an instance of archive and the time to be published,
rather than a record. This allows dailyrain to be published as well.

3. WU date is now given in the format "2009-05-13+12%3A35%3A00" rather than
"2009-05-13 12:35:00". Seems to be more reliable. But, maybe I'm imagining
things...
<|MERGE_RESOLUTION|>--- conflicted
+++ resolved
@@ -1,12 +1,12 @@
 WeeWX change history
 --------------------
 
-<<<<<<< HEAD
 4.5.0 MM/DD/YYYY
 
 The utility wee_database has new option --add-column and --rename-column for
 adding and renaming columns in the database.
-=======
+
+
 4.4.1 MM/DD/YYYY
 
 Changed NOAA reports to use the 'normalized_ascii' encoding instead of 'utf8'
@@ -18,7 +18,6 @@
 
 Fixed bug that prevented the Vantage driver from waiting before a wakeup retry.
 Thanks to user Les Niles!
->>>>>>> 9605ec91
 
 
 4.4.0 01/30/2021
