﻿<!DOCTYPE html PUBLIC "-//W3C//DTD XHTML 1.0 Transitional//EN"
    "http://www.w3.org/TR/xhtml1/DTD/xhtml1-transitional.dtd">
<html xmlns="http://www.w3.org/1999/xhtml">
<head>
<title>weewx: Customization Guide</title>
<meta http-equiv="Content-Language" content="en-us" />
<meta http-equiv="Content-Type" content="text/html; charset=utf-8" />
<meta name="viewport" content="width=device-width, initial-scale=1.0" />
<link rel="stylesheet"
  href="css/ui-lightness/jquery-ui-1.10.4.custom.min.css" />
<link rel="stylesheet" href="css/jquery.tocify.css" />
<link rel="stylesheet" href="css/weewx_docs.css" />
<link rel="icon" href="images/favicon.png" type="image/png" />
</head>

<body>

  <div class="sidebar">
    <div class="doclist">
      <a href="usersguide.htm">User's Guide</a><br /> <a
        href="customizing.htm">Customization Guide</a><br /> <a
        href="hardware.htm">Hardware Guide</a><br /> <a
        href="utilities.htm">Utilities Guide</a><br /> <a
        href="upgrading.htm">Upgrade Guide</a><br /> <a
        href="devnotes.htm">Notes for Developers</a>
    </div>
    <div id="toc_controls"></div>
    <div id="toc_parent">
      <div id="toc">
        <!-- The table of contents will be injected here -->
      </div>
    </div>
  </div>

  <div class="main">

    <div class="header">
      <div class="logoref">
        <a href='http://weewx.com'> <img src='images/logo-weewx.png'
          class='logo' align='right' alt="weewx logo" />
        </a><br /> <span class='version'> 
Version: 3.7
    </span>
      </div>
      <div class="title">weeWX Customization Guide</div>
    </div>

    <div id="technical_content" class="content">

      <p>
        This document covers the customization of weeWX.
        It assumes that you have read, and are reasonably familiar with,
        the <a href="usersguide.htm">Users Guide</a>.
      </p>

      <h1 id="introduction">Introduction</h1>

      <p>
        This document starts with an overview of the architecture of
        weewx. If you are only interested in customizing the generated
        reports you can probably skip the overview and proceed directly
        to the section <em><a href="#standard_skin">The
            Standard <span class="code">skin.conf</span>
        </a></em>. With this approach you can easily add new plot images, change
        the titles of images, change the units used in the reports, and
        so on.
      </p>

      <p>However, if your goal is a specialized application, such as
        adding alarms, RSS feeds, etc., then it would be worth your
        while to read about the internal architecture.</p>

      <p>Most of the guide applies to any hardware, but the exact
        data types are hardware-specific. Many examples use types
        specific to the Davis Vantage series. Unless you are using an
        unusual type you are unlikely to run into trouble.</p>

      <p class="warning">
        <strong>Warning!</strong><br /> weeWX
        is still an experimental system and, as such, its internal
        design is subject to change. Future upgrades may break any
        customizations you have done, particularly if they involve the
        API (skin customizations tend to be more stable).
      </p>

      <h2>Where to put customizations</h2>

      <p>
        For configuration changes, simply modify the weeWX
        configuration file <span class="code">weewx.conf</span>.
        Customization of reports may require changes to a skin
        configuration file <span class="code">skin.conf</span> or
        template files ending in <span class="code">.tmpl</span>. The <span
          class="code">weewx.conf</span> configuration file and the <span
          class="code">skin.conf</span> configuration and template files
        in the <span class='code'>skins</span> directory will be
        preserved when you upgrade.
      </p>

      <p>Other customizations require new Python code or
        modifications of example code. Where should you put the code? If
        you simply modify the examples in place, then your changes will
        be overwritten the next time you do an upgrade.</p>

      <p>
        A better idea is to put the code in the <span class="code">user</span>,
        directory. For example, copy example code from the <span
          class="code">examples</span> directory to the <span
          class="code">user</span> directory, then modify it there. If
        your modification does not contain much code, consider putting
        it in the file <span class="code">extensions.py</span> in the <span
          class="code">user</span> directory. Because the <span
          class="code">user</span> directory is preserved through
        upgrades, you won't have to redo any changes you might have
        made.
      </p>

      <h2>Data architecture</h2>

      <p>
        WeeWX is data-driven. When the sensors spit out some data, weeWX
        does something. The 'something'
        might be to print out the data, or to generate an HTML report,
        or to use FTP to copy a report to a web server, or to perform
        some calculations using the data. These actions are called
        services.
      </p>

      <p>
        A driver is Python code that communicates with the hardware. The
        driver reads data from a serial port or a device on the USB or a
        network interface. It handles any decoding of raw bits and
        bytes, and puts the resulting data into LOOP packets and archive
        RECORDs. Whenever possible, weeWX
        should work "out of the box" with minimal configuration.
        However, in some cases the driver may include code to configure
        and test the hardware, typically via the <span class="code">wee_device</span>
        utility.
      </p>

      <p>
        In many cases there are useful dependent variables that use the
        primary variables emitted by the driver. For example, rain rate,
        windchill, heatindex, humidex, apptemp, ET are all dependent
        quantities &mdash; they require primary observations such as
        wind speed, temperature, solar radiation. The firmware for some
        hardware calculates dependent quantities. The weeWX
        service <span class="code">StdWXCalculate</span> fills in the
        gaps and determines whether to use a value from firmware or a
        calculation from weeWX. Sometimes the
        firmware simply does it wrong.
      </p>

      <h2>
        LOOP packets <em>vs.</em> archive records
      </h2>

      <p>Generally, there are two types of data that flow through
        weeWX: LOOP packets, and archive records.</p>

      <h3>LOOP packets</h3>
      <p>
        LOOP packets are the raw data generated by the device driver.
        They get their name from the Davis Instruments documentation.
        For some devices they are generated at rigid intervals, such as
        every 2 seconds for the Davis Vantage series, for others,
        irregularly, every 20 or 30 seconds or so. LOOP packets may or
        may not contain all the data types. For example, a packet may
        contain only temperature data, another only barometric data, <em>etc</em>.
        These kinds of packet are called <em>partial record packets</em>.
        By contrast, other types of hardware (notably the Vantage
        series), every LOOP packet contains every data type.
      </p>

      <p>In summary, LOOP packets can be highly irregular, but they
        come in frequently.</p>

      <h3>Archive records</h3>

      <p>
        By contrast, archive records are highly regular. They are
        generated at regular intervals (generally every 5 to 30
        minutes), and all contain the same data types. They represent an
        <em>aggregation</em> of the LOOP packets over the archive
        interval. The exact kind of aggregation depends on the data
        type. For example, for temperature, it's generally the average
        temperature over the interval. For rain, it's the sum of rain
        over the interval. For battery status it's the last value in the
        interval.
      </p>

      <p>Some hardware is capable of generating its own archive
        records (the Davis Vantage and Oregon Scientific WMR200, for
        example), but for hardware that does not archive data, weeWX
        generates them.</p>

      <p>It is the archive data that is put in the SQL database,
        although, occasionally, the LOOP packets can be useful (such as
        for the Weather Underground's "Rapidfire" mode).</p>

      <h2>The weeWX service architecture</h2>

      <p>
        At a high-level, weeWX consists of an
        engine class called <span class="code">StdEngine</span>. It is
        responsible for loading <em>services</em>, then arranging for
        them to be called when key events occur, such as the arrival of
        LOOP or archive data. The default install of weeWX
        includes the following services:
      </p>
      <table id='default_services' class="indent"
        summary="Overview of the weeWX architecture">
        <caption>The standard weeWX services</caption>
        <tbody>
          <tr class="first_row">
            <td>Service</td>
            <td>Function</td>
          </tr>
          <tr>
            <td class="code first_col">weewx.engine.StdTimeSynch</td>
            <td>Arrange to have the clock on the station
              synchronized at regular intervals.</td>
          </tr>
          <tr>
            <td class="code first_col">weewx.engine.StdConvert</td>
            <td>Converts the units of the input to a target unit
              system (such as US or Metric).</td>
          </tr>
          <tr>
            <td class="code first_col">weewx.engine.StdCalibrate</td>
            <td>Adjust new LOOP and archive packets using
              calibration expressions.</td>
          </tr>
          <tr>
            <td class="code first_col">weewx.engine.StdQC</td>
            <td>Check quality of incoming data, making sure values
              fall within a specified range.</td>
          </tr>
          <tr>
            <td class="code first_col">weewx.wxservices.StdWXCalculate</td>
            <td>Calculate any missing, derived weather observation
              types, such a dewpoint, windchill, or altimeter-corrected
              pressure.</td>
          </tr>
          <tr>
            <td class="code first_col">weewx.engine.StdArchive</td>
            <td>Archive any new data to the SQL databases.</td>
          </tr>
          <tr>
            <td class="code first_col">weewx.restx.StdStationRegistry<br />
              weewx.restx.StdWunderground<br />
              weewx.restx.StdPWSweather<br /> weewx.restx.StdCWOP<br />
              weewx.restx.StdWOW<br />weewx.restx.StdAWEKAS
            </td>
            <td>Various <a
              href="http://en.wikipedia.org/wiki/Representational_State_Transfer">
                RESTful services</a> (simple stateless client-server
              protocols), such as the Weather Underground, CWOP, etc.
              Each launches its own, independent thread, which manages
              the post.
            </td>
          </tr>
          <tr>
            <td class="code first_col">weewx.engine.StdPrint</td>
            <td>Print out new LOOP and archive packets on the
              console.</td>
          </tr>
          <tr>
            <td class="code first_col">weewx.engine.StdReport</td>
            <td>Launch a new thread to do report processing after a
              new archive record arrives. Reports do things such as
              generate HTML or CSV files, generate images, or FTP/rsync
              files to a web server.</td>
          </tr>
        </tbody>
      </table>
      <p>
        It is easy to extend old services or to add new ones. The source
        distribution includes an example new service called <span
          class="code">MyAlarm</span>, which sends an email when an
        arbitrary expression evaluates <span class="code">True</span>.
        These advanced topics are covered later in the section <em><a
          href="#service_engine">Customizing the weeWX service
            engine</a></em>.
      </p>


      <h2>
        The standard reporting service, <span class="code">StdReport</span>
      </h2>

      <p>
        For the moment, let us focus on the last service, <span
          class="code">weewx.engine.StdReport</span>, the standard
        service for creating reports. This will be what most users will
        want to customize, even if it means just changing a few options.
      </p>

      <h3>Reports</h3>

      <p>
        The standard reporting service, <span class="code">StdReport</span>,
        runs zero or more <em>reports</em>. The specific reports which
        get run are set in the configuration file
        <span class="code">weewx.conf</span>,
        in section <span class="code">[StdReport]</span>.
      </p>

      <p>
        The default distribution of weeWX includes three reports:
      </p>
      <table class="indent" summary="Standard reports included in weewx">
        <tbody>
          <tr class="first_row">
            <td>Report</td>
            <td>Default functionality</td>
          </tr>
          <tr>
            <td class="code first_col">StandardReport</td>
            <td>Generates day, week, month and year "to-date"
              summaries in HTML, as well as the plot images to go along
              with them. Also generates NOAA monthly and yearly
              summaries.</td>
          </tr>
          <tr>
            <td class="code first_col">FTP</td>
            <td>Arranges to upload everything in the <span
              class="symcode">HTML_ROOT</span> directory up to a remote
              webserver.
            </td>
          </tr>
          <tr>
            <td class="code first_col">RSYNC</td>
            <td>Like FTP, but uses rsync for transferring files to
              a remote webserver.</td>
          </tr>
        </tbody>
      </table>
      <p>Note that the FTP and RSYNC "reports" are a funny kind of
        report in that it they do not actually generate anything.
        Instead, they use the reporting service engine to arrange for
        things to be transferred to a remote server.</p>

      <h3>Skins</h3>

      <p>
        Each report has a <em>skin</em> associated with it. For most
        reports, the relationship with the skin is an obvious one: it
        contains the templates, any auxiliary files such as background
        GIFs or CSS style sheets, and a <em>skin configuration file</em>,
        <span class="code">skin.conf</span>. If you will, the skin
        controls the <em>look and feel </em>of the report. Note that
        more than one report can use the same skin. For example, you
        might want to run a report that uses US Customary units, then
        run another report against the same skin, but using metric units
        and put the results in a different place. All this is possible
        by either overriding configuration options in the weeWX configuration
        file <span class="code">weewx.conf</span> or the skin configuration
        file <span class="code">skin.conf</span>.
      </p>

      <p>Like all reports, the FTP and RSYNC "reports" also use a
        skin, and include a skin configuration file, although they are
        quite minimal.</p>

      <p>
        Skins live in their own directory called <span class='code'>skins</span>,
        whose location is referred to as <a
          href="#skin-root-description"> <span class="symcode">SKIN_ROOT</span></a>.

      </p>
      <div id="skin-root-description" class="modal-dialog">
        <div>
          <a href="#close" title="Close" class="close-dialog">X</a>
          <h4>SKIN_ROOT</h4>
          <p>
            The symbol <span class='code'>SKIN_ROOT</span> is a symbolic
            name to the location of the directory where your skins are
            located. It is not to be taken literally. Consult the <a
              href="usersguide.htm#dir-layout-table">directory
              layout table</a> in the User's Guide for its exact location,
            dependent on how you installed weeWX and what operating
            system you are using
          </p>
        </div>
      </div>

      <h3>Generators</h3>

      <p>
        To create their output, skins rely on one or more <em>generators</em>,
        which are what do the actual work, such as creating HTML files
        or plot images. Generators can also copy files around or
        FTP/rsync them to remote locations. The default install of weeWX
          includes the following generators:
      </p>
      <table class="indent" summary="Generators included in weewx">
        <tbody>
          <tr class="first_row">
            <td>Generator</td>
            <td>Function</td>
          </tr>
          <tr>
            <td class="code first_col">weewx.cheetahgenerator.CheetahGenerator</td>
            <td>Generates files from templates, using the Cheetah
              template engine. Used to generate HTML and text files.</td>
          </tr>
          <tr>
            <td class="code first_col">weewx.imagegenerator.ImageGenerator</td>
            <td>Generates graph plots.</td>
          </tr>
          <tr>
            <td class="code first_col">weewx.reportengine.FtpGenerator</td>
            <td>Uploads data to a remote server using FTP.</td>
          </tr>
          <tr>
            <td class="code first_col">weewx.reportengine.RsyncGenerator</td>
            <td>Uploads data to a remote server using rsync.</td>
          </tr>
          <tr>
            <td class="code first_col">weewx.reportengine.CopyGenerator</td>
            <td>Copies files locally.</td>
          </tr>
        </tbody>
      </table>
      <p>
        Note that the three generators <span class="code">FtpGenerator</span>,
        <span class="code">RsyncGenerator</span>, and <span class="code">CopyGenerator</span>
        do not actually generate anything having to do with the
        presentation layer. Instead, they just move files around.
      </p>

      <p>
        Which generators are to be run for a given skin is specified in
        the skin's configuration file <span class="code">skin.conf</span>,
        in section <a href="#generators_section"><span class="code">[Generators]</span></a>.
      </p>

      <h3>Templates</h3>

      <p>
        A template is a text file that is processed by a <em>template
          engine</em> to create a new file. weeWX
        uses the <a href="https://pythonhosted.org/Cheetah/">Cheetah</a>
        template engine. The generator <span class="code">weewx.cheetahgenerator.CheetahGenerator</span>
        is responsible for running Cheetah at appropriate times.
      </p>

      <p>A template may be used to generate HTML, XML, CSV,
        Javascript, or any other type of text file. A template typically
        contains variables that are replaced when creating the new file.
        Templates may also contain simple programming logic.</p>

      <p>
        Each template file lives in the skin directory of the skin that
        uses it. By convention, a template file ends with the <span
          class="code">.tmpl</span> extension.
      </p>

      <h2 id="wee_reports">
        The utility <span class="code">wee_reports</span>
      </h2>

      <p>If you make changes, how do you know what the results will
        look like? You could just run weeWX and wait until the next
        reporting cycle kicks off but, depending on your archive
        interval, that could be a 30 minute wait or more.</p>

      <p>
        The utility <span class="code">wee_reports</span> allows you to
        run a report whenever you like. To use it, just run it from a
        command line, with the location of your configuration file <span
          class="code">weewx.conf</span> as the first argument.
        Optionally, if you include a unix epoch timestamp as a second
        argument, then the report will use that as the "Current" time;
        otherwise, the time of the last record in the archive database
        will be used. Here is an example, using 1 May 2014 00:00 PDT as
        the "Current" time.
      </p>
      <pre class="tty"><span class="cmd">wee_reports weewx.conf 1398927600</span></pre>

      <p>
        For more information about <span class="code">wee_reports</span>,
        see the <a href="utilities.htm#wee_reports_utility">Utilities
          Guide</a>
      </p>

      <h2>The database</h2>

      <p>
        WeeWX uses a single database to store
        and retrieve the records it needs. It can be implemented by
        using either <a href="http://www.sqlite.org/">SQLITE3</a>, an
        open-source, lightweight SQL database, or <a
          href="http://www.mysql.com/"> MySQL</a>, an open-source,
        full-featured database server.
      </p>

      <h3>Structure</h3>

      <p>
        Inside this database are several tables. The most important is
        the <em>archive table</em>, a big flat table, holding one record
        for each archive interval, keyed by <span class="code">dateTime</span>,
        the time at the end of the archive interval. It looks something
        like this:
      </p>

      <table class="indent fixed_width">
        <caption>
          Structure of the <span class="code">archive</span> database
          table
        </caption>
        <tr class="code first_row">
          <td>dateTime</td>
          <td>usUnits</td>
          <td>interval</td>
          <td>barometer</td>
          <td>pressure</td>
          <td>altimeter</td>
          <td>inTemp</td>
          <td>outTemp</td>
          <td>...</td>
        </tr>

        <tr class="code">
          <td>1413937800</td>
          <td>1</td>
          <td>5</td>
          <td>29.938</td>
          <td><i>null</i></td>
          <td><i>null</i></td>
          <td>71.2</td>
          <td>56.0</td>
          <td>...</td>
        </tr>
        <tr class="code">
          <td>1413938100</td>
          <td>1</td>
          <td>5</td>
          <td>29.941</td>
          <td><i>null</i></td>
          <td><i>null</i></td>
          <td>71.2</td>
          <td>55.9</td>
          <td>...</td>
        </tr>
        <tr class="code">
          <td>...</td>
          <td>...</td>
          <td>...</td>
          <td>...</td>
          <td>...</td>
          <td>...</td>
          <td>...</td>
          <td>...</td>
          <td>...</td>
        </tr>
      </table>

      <p>
        The first three columns are <em>required.</em> Here's what they
        mean:
      </p>
      <table class="indent">
        <tr class="first_row">
          <td>Name</td>
          <td>Meaning</td>
        </tr>
        <tr>
          <td class="first_col code">dateTime</td>
          <td>The time at the end of the archive interval in <a
            href="http://en.wikipedia.org/wiki/Unix_time">unix epoch
              time</a>. This is the <em>primary key</em> in the database. It
            must be unique, and it cannot be null.
          </td>
        </tr>
        <tr>
          <td class="first_col code">usUnits</td>
          <td>The unit system the record is in. It cannot be null.
            See the <em><a href="#units">Appendix: Units</a></em> for
            how these systems are encoded.
          </td>
        </tr>
        <tr>
          <td class="first_col code">interval</td>
          <td>The length of the archive interval in <em>minutes</em>.
            It cannot be null.
          </td>
        </tr>
      </table>

      <p>
        In addition to the main archive table, there are a number of
        smaller tables inside the database, one for each observation
        type, that hold <em>daily summaries</em> of the type. For
        example, the minimum and maximum value seen during the day, and
        at what time. These tables have names such as <span class="code">archive_day_outTemp</span>
        or <span class="code">archive_day_barometer</span>. Their
        existence is generally transparent to the user.
      </p>

      <h3 id="binding_names">Binding names</h3>

      <p>
        While most users will only need the one weather database that
        comes with WeeWX, the reporting engine
        allows you to use multiple databases in the same report. For
        example, if you have installed the <a
          href="https://github.com/weewx/weewx/wiki/cmon"><span
          class="code">cmon</span></a> computer monitoring package, which
        uses its own database, you may want to include some statistics
        or graphs about your server in your reports, using that
        database.
      </p>

      <p>
        An additional complication is that weeWX
        can use more than one database implementation: SQLite or MySQL.
        Making users specify in the templates not only which database to
        use, but also which implementation, would be unreasonable.
      </p>

      <p>
        The solution, like so many other problems in computer science,
        is to introduce another level of indirection, a <em>database
          binding</em>. Rather than specify which database to use, you
        specify which <em>binding</em> to use. Bindings do not change
        with the database implementation, so, for example, you know that
        <span class="code">wx_binding</span> will always point to the
        weather database, no matter if its implementation is a sqlite
        database or a MySQL database. Bindings are listed in section <a
          href="usersguide.htm#DataBindings"><span class="code">[DataBindings]</span></a>
        in <span class="code">weewx.conf</span>.
      </p>

      <p>
        The standard weather database binding that weeWX
        uses is <span class="code">wx_binding</span>. This is the
        binding that you will be using most of the time and, indeed, it
        is the default. You rarely have to specify it explicitly.
      </p>

      <h3>Programming interface</h3>

      <p>
        WeeWX includes a module called <span
          class='code'>weedb</span> that provides a single interface for
        many of the differences between database implementations such as
        SQLite and MySQL. However, it is not uncommon to make direct SQL
        queries within services or search list extensions. In such
        cases, the SQL should be generic so that it will work with every
        type of database.
      </p>

      <p>The database manager class provides methods to create,
        open, and query a database. These are the canonical forms for
        obtaining a database manager.</p>

      <p>If you are opening a database from within a weeWX service:</p>
      <pre class='tty'>db_manager = self.engine.db_binder.get_manager(data_binding='name_of_binding', initialize=True)

# Sample query:
db_manager.getSql("SELECT SUM(rain) FROM %s "\
    "WHERE dateTime&gt;? AND dateTime&lt;=?" % db_manager.table_name, (start_ts, stop_ts))</pre>
      <p>
        If you are opening a database from within a weeWX search list
        extension, you will be passed in a function <span class="code">db_lookup()</span>
        as a parameter, which can be used to bind to a database. By
        default, it returns a manager bound to <span class="code">wx_binding</span>:
      </p>
      <pre class='tty'>wx_manager    = db_lookup()                                    # Get default binding
other_manager = db_lookup(data_binding='some_other_binding')   # Get an explicit binding

# Sample queries:
wx_manager.getSql("SELECT SUM(rain) FROM %s "\
    "WHERE dateTime&gt;? AND dateTime&lt;=?" % wx_manager.table_name, (start_ts, stop_ts))
other_manager.getSql("SELECT SUM(power) FROM %s"\
    "WHERE dateTime&gt;? AND dateTime&lt;=?" % other_manager.table_name, (start_ts, stop_ts))</pre>
      <p>
        If opening a database from somewhere other than a service, and
        there is no <span class="code">DBBinder</span> available:
      </p>
      <pre class='tty'>db_manager = weewx.manager.open_manager_with_config(config_dict, data_binding='name_of_binding')

# Sample query:
db_manager.getSql("SELECT SUM(rain) FROM %s "\
    "WHERE dateTime&gt;? AND dateTime&lt;=?" % db_manager.table_name, (start_ts, stop_ts))</pre>
      <p>
        The <span class="code">DBBinder</span> caches managers, and thus
        database connections. It cannot be shared between threads.
      </p>

      <h2>Units</h2>

      <p>
        The unit architecture in weeWX is
        designed to make basic unit conversions and display of units
        easy. It is not designed to provide dimensional analysis,
        arbitrary conversions, and indications of compatibility.
      </p>

      <p>
        The <em>driver</em> reads observations from an instrument and
        converts them, as necessary, into a standard set of units. The
        actual units used by each instrument vary widely; some
        instruments use Metric units, others use US Customary units, and
        many use a mixture. The driver ensures that the units are
        consistent for storage in the weeWX
        database. By default, and to maintain compatibility with <span
          class='code'>wview</span>, the default database units are US
        Customary, although this can be changed.
      </p>

      <p>
        Note that whatever unit system is used in the database, data can
        be <em>displayed</em> using any unit system. So, in practice, it
        does not matter what unit system is used in the database.
      </p>

      <p>
        Each <em>observation type</em>, such as <span class='code'>outTemp</span>
        or <span class='code'>pressure</span>, is associated with a <em>unit
          group</em> such as <span class='code'>group_temperature</span> or <span
          class='code'>group_pressure</span>. Each unit group is
        associated with a <em>unit type</em> such as <span class='code'>degree_F</span>
        or <span class='code'>mbar</span>. The <a
          href="#customizing_templates">template system</a> uses this
        architecture to display the names of units and to convert
        observations from one unit to another.
      </p>

      <p>With this architecture one can easily create reports with,
        say, wind measured in knots, rain measured in mm, and
        temperatures in degree Celsius. Or one can create a single set
        of templates, but display data in different unit systems with
        only a few stanzas in a configuration file.</p>

      <h1 id="customizing_reports">Customizing reports</h1>

      <p>This section discusses the two general strategies for
        customizing reports: by changing options in one or more
        configuration file, or by changing the template files. The
        former is generally easier, but occasionally the latter is
        necessary.</p>

      <h2>Changing options</h2>

      <p>
        Changing an option means either modifying the main configuration
        file <span class="code">weewx.conf</span>, or the skin
        configuration file <span class="code">skin.conf</span>.
      </p>

      <p>
        Each skin will have a <span class="code">skin.conf</span> that
        defines its default configuration. The examples in this guide
        refer to the standard skin that comes with the distribution.
      </p>

      <h3>
        Changing options in <span class="code">skin.conf</span>
      </h3>

      <p>
        With this approach, edit the skin configuration file with a text
        editor. Changes made in this way will be used by weeWX
        the next time it generates reports,
        which is typically the next archive interval; there is no need
        to restart weeWX to see the results of
        the changes.
      </p>

      <p>
        For the standard skin that comes with weeWX,
        the file is <span class="code">skins/Standard/skin.conf</span>.
        It includes many, many options that can be changed. For a
        complete list, see the section below, <em><a
          href="#standard_skin">The Standard <span class="code">skin.conf</span></a></em>.
      </p>

      <p>
        For example, suppose you wish to use metric units in the
        presentation layer, instead of the default US Customary Units.
        The section in <span class="code">skin.conf</span> that controls
        units is <span class="code">[Units][[Groups]]</span>. It looks
        like this:
      </p>
      <pre class="tty">[Units]
    [[Groups]]
        group_altitude    = foot
        group_degree_day  = degree_F_day
        group_direction   = degree_compass
        group_moisture    = centibar
        group_percent     = percent
        group_pressure    = inHg
        group_radiation   = watt_per_meter_squared
        group_rain        = inch
        group_rainrate    = inch_per_hour
        group_speed       = mile_per_hour
        group_speed2      = mile_per_hour2
        group_temperature = degree_F
        group_uv          = uv_index
        group_volt        = volt</pre>
      <p>To use metric units, you would edit this section to read:</p>
      <pre class="tty">[Units]
    [[Groups]]
        <span class="highlight">group_altitude    = meter</span>
        <span class="highlight">group_degree_day  = degree_C_day</span>
        group_direction   = degree_compass
        group_moisture    = centibar
        group_percent     = percent
        <span class="highlight">group_pressure    = mbar</span>
        group_radiation   = watt_per_meter_squared
        <span class="highlight">group_rain        = mm</span>
        <span class="highlight">group_rainrate    = mm_per_hour</span>
        <span class="highlight">group_speed       = meter_per_second</span>
        <span class="highlight">group_speed2      = meter_per_second2</span>
        <span class="highlight">group_temperature = degree_C</span>
        group_uv          = uv_index
        group_volt        = volt</pre>
      <p>
        The options that were changed have been <span class="highlight">&nbsp;highlighted&nbsp;</span>.
        Details of the various unit options are given in the <em><a
          href="#units">Appendix: Units</a></em>.
      </p>

      <p>
        Other options are available, such as changing the text label for
        various observation types. For example, suppose your weather
        console is actually located in a barn, not indoors, and you want
        the plot for the temperature at the console to be labeled "Barn
        Temperature," rather than the default "Inside Temperature." This
        can be done by changing the <span class="code">inTemp</span>
        option located in section <a href="#Labels_Generic"><span
          class="code">[Labels][[Generic]]</span></a> from the default
      </p>
      <pre class="tty">[Units]
    [[Generic]]
        inTemp  = Inside Temperature
        outTemp = Outside Temperature
        ...</pre>
      <p>to:</p>
      <pre class="tty">[Units]
    [[Generic]]
        <span class="highlight">inTemp  = Barn Temperature</span>
        outTemp = Outside Temperature
        ...</pre>
      <h3>
        Overriding options in <span class="code">skin.conf</span> from <span
          class="code">weewx.conf</span>
      </h3>

      <p>
        This approach is very similar, except that instead of changing
        the skin configuration file, <span class="code">skin.conf</span>,
        directly, you override its options by editing the main
        configuration file, <span class="code">weewx.conf</span>. The
        advantage of this approach is that you can use the same skin to
        produce several different output, each with separate options.
      </p>

      <p>
        With this approach, you must restart weeWX
        to see the effects of any changes.
      </p>

      <p>
        Revisiting our example, suppose you want two reports, one in US
        Customary, the other in Metric. The former will go in the
        directory <span class="symcode">HTML_ROOT</span>, the latter in
        a directory, <span class="symcode">HTML_ROOT</span><span
          class="code">/metric</span>. If you just simply modify <span
          class="code">skin.conf</span>, you can get one, but not both
        at the same time. Alternatively, you could create a whole new
        skin by copying all the files to a new skin directory then
        editing the new <span class="code">skin.conf</span>. The trouble
        with this approach is that you would then have <em>two</em>
        skins you would have to maintain. If you change something, you
        have to remember to change it in both places.
      </p>

      <p>
        But, there's a better approach: reuse the same skin, but
        override some of its options. Here is what your <span
          class="code">[StdReport]</span> section in <span class="code">weewx.conf</span>
        would look like:
      </p>
      <pre class="tty">[StdReport]
    #
    # This section specifies what reports, using which skins, are to be generated.
    #

    # Where the skins reside, relative to WEEWX_ROOT:
    SKIN_ROOT = skins

    # Where the generated reports should go, relative to WEEWX_ROOT:
    HTML_ROOT = public_html

    # This report will use US Customary Units
    [[USReport]]
        # It is based on the Standard skin
        skin = Standard

    # This report will use metric units:
    [[MetricReport]]
        # It is also based on the Standard skin:
        skin = Standard
        # However, override where the results will go and put them in a directory:
        HTML_ROOT = public_html/metric

        # And override the options that were not in metric units
        [[[Units]]]
            [[[[Groups]]]]
                group_altitude    = meter
                group_pressure    = mbar
                group_rain        = mm
                group_rainrate    = mm_per_hour
                group_speed       = meter_per_second
                group_speed2      = meter_per_second2
                group_temperature = degree_C
</pre>
      <p>
        We have done two things different from the stock reports. First
        (1), we have renamed the first report from <span class="code">StandardReport</span>
        to <span class="code">USReport</span> for clarity; and second
        (2), we have introduced a new report <span class="code">MetricReport</span>,
        just like the first, except it puts its results in a different
        spot and uses different units. Both use the same skin, the <span
          class="code">Standard</span> skin.
      </p>

      <h2 id="customizing_templates">Customizing templates</h2>

      <p>
        If you cannot achieve the results you need by changing a
        configuration option, you may have to modify the templates that
        come with weeWX, or write your own.
      </p>

      <p>
        Template modifications are preserved across upgrades (indeed,
        everything in the <span class="code">skins</span> directory is
        preserved), so you don't have to worry about losing changes
        after an upgrade.
      </p>

      <p>
        Template generation is done using the <a
          href="https://pythonhosted.org/Cheetah/">Cheetah</a>
        templating engine. This is a very powerful engine, which
        essentially lets you have the full semantics of Python available
        in your templates. As this would make the templates
        incomprehensible to anyone but a Python programmer,
        weeWX adopts a very small subset of its
        power.
      </p>

      <h3>Tags</h3>

      <p>The key construct is a 'tag', specifying what value you
        want. For example:</p>
      <pre class="tty">$current.outTemp
$month.outTemp.max
$month.outTemp.maxtime</pre>
      <p>would code the current outside temperature, the maximum
        outside temperature for the month, and the time that maximum
        temperature occurred, respectively. So a template file that
        contains:</p>
      <pre class="tty">&lt;html&gt;
    &lt;head&gt;
        &lt;title&gt;Current conditions&lt;/title&gt;
    &lt;/head&gt;
    &lt;body&gt;
        &lt;p&gt;Current temperature = $current.outTemp&lt;/p&gt;
        &lt;p&gt;Max for the month is $month.outTemp.max, which occurred at $month.outTemp.maxtime&lt;/p&gt;
    &lt;/body&gt;
&lt;/html&gt;</pre>
      <p>
        would be all you need for a very simple HTML page that would
        display the text (assuming that the unit group for temperature
        is <span class="code">degree_F</span>):
      </p>

      <p class="example_output">
        Current temperature = 51.0°F <br /> Max for the month is
        68.8°F, which occurred at 07-Oct-2009 15:15
      </p>

      <p>
        The format that was used to format the temperature (<span
          class="code">51.0</span>) is specified in section <span
          class="code"><a href="#Units_StringFormats">[Units][[StringFormat]]</a></span>.
        The unit label <span class="code">°F</span> is from section <span
          class="code"><a href="#Units_Labels">[Units][[Labels]]</a></span>,
        while the time format is from <span class="code"><a
          href="#Units_TimeFormats">[Units][[TimeFormats]]</a></span>.
      </p>

      <p>As we saw above, the tags can be very simple:</p>
      <pre class="tty">## Output max outside temperature using an appropriate format and label:
$month.outTemp.max</pre>
      <p>
        Most of the time, tags will "do the right thing" and are all you
        will need. However, weeWX offers
        extensive customization of the generated output for specialized
        applications such as XML RSS feeds, or ridgidly formatted
        reports (such as the NOAA reports). This section specifies the
        various options available.
      </p>

      <p>There are two different versions of the tags, depending on
        whether the data is "current", or an aggregation over time.
        However, both versions are similar.</p>

      <h3>
        Time period <span class="code">$current</span>
      </h3>

      <p>
        Time period <span class="code">$current</span> represents a <em>current
          observation</em>. An example would be the current barometric
        pressure:
      </p>
      <pre class="tty">$current.barometer</pre>

      <p>
        Formally, weeWX first looks for the observation type in the
        record emitted by the <span class="code">NEW_ARCHIVE_RECORD</span>
        event. This is generally the data emitted by the station
        console, augmented by any derived variables (<i>e.g.</i>wind
        chill) that you might have specified. If the observation type
        cannot be found there, the most recent record in the database
        will be searched.
      </p>
      <p>The most general tag for a "current" observation looks
        like:</p>
      <pre class="tty">$current($data_binding=<em>binding_name</em>).<em>obstype</em>[.<em>optional_unit_conversion</em>][.<em>optional_formatting</em>]</pre>
      <p>Where:</p>

      <p class="indent">
        <span class="code">binding_name</span> is a <em>binding
          name</em> to a database. An example would be <span class="code">wx_binding</span>.
        See the section <em><a href="#binding_names">Binding
            names</a></em> for more details.
      </p>

      <p class="indent">
        <span class="code">obstype</span> is an observation type, such
        as <span class="code">barometer</span>. See <em><a
          href="#archive_types">Appendix: Archive Types</a></em> for a table
        of observation types valid for time period <span class="code">current.</span>
      </p>

      <p class="indent">
        <span class="code">optional_unit_conversion</span> is an
        optional unit conversion tag. If provided, the results will be
        converted into the specified units, otherwise the default units
        specified in the skin configuration file (in section <span
          class="code">[Units][[Groups]]</span>) will be used. See the
        section <em><a href="#unit_conversion_options">Unit
            Conversion Options</a></em>.
      </p>

      <p class="indent">
        <span class="code">optional_formatting</span> is an optional
        formatting tag that controls how the value will appear. See the
        section <em><a href="#formatting_options">Formatting
            Options</a></em>.
      </p>

      <h3>
        Time period <span class="code">$latest</span>
      </h3>

      <p>
        Time period <span class="code">$latest</span> is very similar to
        <span class="code">$current</span>, except that it uses the last
        available timestamp in a database. Usually, <span class="code">$current</span>
        and <span class="code">$latest</span> are the same, but if a
        data binding points to a remote database, they may not be. See
        the section <em><a href="#stupid_detail">Using multiple
            bindings</a></em> for an example where this happened.
      </p>

      <h3 id="general_aggregation_periods">Aggregation periods</h3>

      <p>Aggregation periods is the other kind of tag. For example,</p>
      <pre class="tty">$week.rain.sum</pre>
      <p>
        represents an <em>aggregation over time</em>, using a certain <em>aggregation
          type</em>. In this example, the aggregation time is a week, and the
        aggregation type is summation. So, this tag represents the total
        rainfall over a week.
      </p>

      <p>The most general tag for an aggregation over time looks
        like:</p>
      <pre class="tty">$<em>period</em>($data_binding=<em>binding_name</em>, <em>$optional_ago</em>=<em>delta</em>).<em>statstype</em>.<em>aggregation</em>[.<em>optional_unit_conversion</em>][.<em>optional_formatting</em>]</pre>
      <p>Where:</p>

      <p class="indent">
        <span class="code">period</span> is the time period over which
        the aggregation is to be done. Possible choices are listed in a
        table below.
      </p>

      <p class="indent">
        <span class="code">binding_name</span> is a <em>binding
          name</em> to a database. An example would be <span class="code">wx_binding</span>.
        See the section <em><a href="#binding_names">Binding
            names</a></em> for more details.
      </p>

      <p class="indent">
        <span class="code"><em>optional_ago</em></span> is a keyword
        that depends on the aggregation period. For example, for <span
          class="code">week</span>, it would be <span class="code">weeks_ago</span>,
        for <span class="code">day</span>, it would be <span
          class="code">days_ago</span>, <i>etc.</i>
      </p>

      <p class="indent">
        <span class="code">delta</span> is an integer indicating which
        aggregation period is desired. For example <span class="code">$week($weeks_ago=1)</span>
        indicates last week, <span class="code">$day($days_ago=2)</span>
        would be the day-before-yesterday, <i>etc</i>. The default is
        zero: that is, this aggregation period.
      </p>

      <p class="indent">
        <span class="code">statstype</span> is a <em>statistical
          type</em>. This is generally any observation type that appears in
        the database, as well as a few synthetic types (such as heating
        and cooling degree-days). Not all aggregations are supported for
        all types.
      </p>

      <p class="indent">
        <span class="code">aggregation</span> is an <em>aggregation
          type</em>. If you ask for <span class="code">$month.outTemp.avg</span>
        you are asking for the <em>average</em> outside temperature for
        the month. Possible aggregation types are given in <em><a
          href="#aggregation_types">Appendix: Aggregation types</a></em>.
      </p>

      <p class="indent">
        <span class="code">optional_unit_conversion</span> is an
        optional unit conversion tag. If provided, the results will be
        converted into the specified units, otherwise the default units
        specified in the skin configuration file (in section <span
          class="code">[Units][[Groups]]</span>) will be used. See the
        section <em><a href="#unit_conversion_options">Unit
            Conversion Options</a></em>.
      </p>

      <p class="indent">
        <span class="code">optional_formatting</span> is an optional
        formatting tag that controls how the value will appear. See the
        section <em><a href="#formatting_options">Formatting
            Options</a></em>.
      </p>

      <p>
        There are several different <em>aggregation periods</em> that
        can be used:
      </p>
      <table class="indent" style="width: 80%">
        <tbody>
          <tr class="first_row">
            <td>Aggregation period</td>
            <td>Meaning</td>
            <td>Example</td>
            <td>Meaning of example</td>
          </tr>
          <tr>
            <td class="first_col code">$hour</td>
            <td>This hour.</td>
            <td class="code">$hour.outTemp.maxtime</td>
            <td>The time of the max temperature this hour.</td>
          </tr>
          <tr>
            <td class="first_col code">$day</td>
            <td>Today (since midnight).</td>
            <td class="code">$day.outTemp.max</td>
            <td>The max temperature since midnight</td>
          </tr>
          <tr>
            <td class="first_col code">$yesterday</td>
            <td>Yesterday. Synonym for <span class="code">$day($days_ago=1)</span>.
            </td>
            <td class="code">$yesterday.outTemp.maxtime</td>
            <td>The time of the max temperature yesterday.</td>
          </tr>
          <tr>
            <td class="first_col code">$week</td>
            <td>This week. The start of the week is set by option <a
              href="usersguide.htm#week_start"><span class="code">week_start</span></a>.
            </td>
            <td class="code">$week.outTemp.max</td>
            <td>The max temperature this week.</td>
          </tr>
          <tr>
            <td class="first_col code">$month</td>
            <td>This month.</td>
            <td class="code">$month.outTemp.min</td>
            <td>The minimum temperature this month.</td>
          </tr>
          <tr>
            <td class="first_col code">$year</td>
            <td>This year.</td>
            <td class="code">$year.outTemp.max</td>
            <td>The max temperature since the start of the year.</td>
          </tr>
          <tr>
            <td class="first_col code">$rainyear</td>
            <td>This rain year. The start of the rain year is set
              by option <a href="usersguide.htm#rain_year_start"><span
                class="code">rain_year_start</span></a>.
            </td>
            <td class="code">$rainyear.rain.sum</td>
            <td>The total rainfall for this rain year. The start of
              the rain year is set by option <a
              href="usersguide.htm#rain_year_start"><span
                class="code">rain_year_start</span></a>.
            </td>
          </tr>

        </tbody>
      </table>

      <p>
        The <em>$optional_ago</em> parameters can be useful for
        statistics farther in the past. Here are some examples:
      </p>

      <table class="indent" style="width: 80%">
        <tbody>
          <tr class="first_row">
            <td>Aggregation period</td>
            <td>Example</td>
            <td>Meaning</td>
          </tr>
        </tbody>
        <tr>
          <td class="first_col code">$hour($hours_ago=<i>h</i>)
          </td>
          <td class="code">$hour($hours_ago=1).outTemp.avg</td>
          <td>The average temperature last hour (1 hour ago).</td>
        </tr>
        <tr>
          <td class="first_col code">$day($days_ago=<i>d</i>)
          </td>
          <td class="code">$day($days_ago=2).outTemp.avg</td>
          <td>The average temperature day before yesterday (2 days
            ago).</td>
        </tr>
        <tr>
          <td class="first_col code">$week($weeks_ago=<i>d</i>)
          </td>
          <td class="code">$week($weeks_ago=1).outTemp.max</td>
          <td>The maximum temperature last week.</td>
        </tr>
        <tr>
          <td class="first_col code">$month($months_ago=<i>m</i>)
          </td>
          <td class="code">$month($months_ago=1).outTemp.max</td>
          <td>The maximum temperature last month.</td>
        </tr>
        <tr>
          <td class="first_col code">$year($years_ago=<i>m</i>)
          </td>
          <td class="code">$year($years_ago=1).outTemp.max</td>
          <td>The maximum temperature last year.</td>
        </tr>
      </table>

      <h3 id="unit_conversion_options">Unit conversion options</h3>

      <p>
        The tag <span class="code">optional_unit_conversion</span> can
        be used with either current observations or aggregations. If
        supplied, the results will be converted to the specified units.
        For example, if you have set <span class="code">group_pressure</span>
        to inches of mercury (<span class="code">inHg</span>), then the
        tag
      </p>
      <pre class="tty">Today's average pressure=$day.barometer.avg </pre>
      <p>would normally give a result such as</p>

      <p class="example_output">Today's average pressure=30.05 inHg
      </p>

      <p>
        However, if you add <span class="code">mbar</span> to the end,
      </p>
      <pre class="tty">$day.barometer.avg.mbar </pre>
      <p>then the results will be in millibars:</p>

      <p class="example_output">Today's average pressure=1017.5 mbar
      </p>
      <h4>Wind ordinals</h4>

      <p>Using this method, you can output compass ordinals for wind
        direction. For example, the template</p>
      <pre class="tty">Current wind direction is $current.windDir ($current.windDir.ordinal_compass)</pre>
      <p>would result in:</p>

      <p class="example_output">Current wind direction is 138° (SW)</p>

      <p>
        The ordinal abbreviations are set by option <span class="code">directions</span>
        in the skin configuration file <span class="code">skin.conf</span>.
      </p>
      <h4>Illegal conversions</h4>

      <p>
        If an inappropriate or nonsense conversion is asked for, <em>e.g.</em>,
      </p>
      <pre class="tty">Today's minimum pressure in mbars: $day.barometer.min.mbar
or in degrees C: $day.barometer.min.degree_C
or in foobar units: $day.barometer.min.foobar
</pre>
      <p>then the offending tag(s) will be put in the output:</p>

      <p class="example_output">
        Today's minimum pressure in mbars: 1015.3<br /> or in degrees
        C: $day.barometer.min.degree_C<br /> or in foobar units:
        $day.barometer.min.foobar
      </p>

      <h3 id="formatting_options">Formatting options</h3>

      <p>
        The tag <span class="code">optional_formatting</span> can be
        used with either current observations or aggregations. It can be
        one of:
      </p>
      <table class="indent" summary="Formatting Options">
        <caption>Optional formatting tags</caption>
        <tbody>
          <tr class="first_row">
            <td>Optional formatting tag</td>
            <td>Comment</td>
          </tr>
          <tr>
            <td class='text_highlight'>(no tag)</td>
            <td>Value is returned as a string, formatted using an
              appropriate string format from <span class="code">skin.conf</span>.
              A unit label (e.g., <span class='code'>&deg;F</span>) from
              <span class="code">skin.conf</span> is also attached at
              the end.
            </td>
          </tr>
          <tr>
            <td class="code text_highlight">.string(<em>NONE_string</em>)
            </td>
            <td>Value is returned as a string, formatted using an
              appropriate string format from <span class="code">skin.conf</span>.
              If the value is <span class="code">None</span>, the string
              <span class="code">NONE_string</span> will be substituted
              if given, otherwise the value for <span class="code">NONE</span>
              in <span class="code"> <a
                href="#Units_StringFormats">[Units][[StringFormats]]</a>
            </span> will be used. A unit label (e.g., <span class='code'>&deg;F</span>)
              from <span class="code">skin.conf</span> will be attached
              at the end.
            </td>
          </tr>
          <tr>
            <td class="code text_highlight">.formatted</td>
            <td>Value is returned as a string, formatted using an
              appropriate string format and <span class="code">None</span>
              value from <span class="code">skin.conf</span>. No unit
              label will be attached.
            </td>
          </tr>
          <tr>
            <td class="code text_highlight">.format(<em>string_format</em>, <em>NONE_string</em>)
            </td>
            <td>Value is returned as a string, using the string
              format specified with <em>string_format</em>. If the value
              is <span class="code">None</span>, the string <span
              class="code">NONE_string</span> will be substituted if
              given, otherwise the value for <span class="code">NONE</span>
              in <span class="code"> <a
                href="#Units_StringFormats">[Units][[StringFormats]]</a>
            </span> will be used. A unit label (e.g., <span class='code'>&deg;F</span>)
              from <span class="code">skin.conf</span> will be attached
              at the end.
            </td>
          </tr>
          <tr>
            <td class="code text_highlight">.nolabel(<em>string_format, NONE_string</em>)
            </td>
            <td>Value is returned as a string, using the string
              format specified with <em>string_format</em>. If the value
              is <span class="code">None</span>, the string <span
              class="code">NONE_string</span> will be substituted if
              given, otherwise the value for <span class="code">NONE</span>
              in <span class="code"> <a
                href="#Units_StringFormats">[Units][[StringFormats]]</a>
            </span> will be used. No unit label will be attached at the end.
            </td>
          </tr>
          <tr>
            <td class="code text_highlight">.raw</td>
            <td>Value is returned "as is" without being converted
              to a string and without any formatting applied. This can
              be useful for doing arithmetic directly within the
              templates. You must be prepared to deal with a <span
              class="code">None</span> value unless the value is
              converted directly to a string. In this case, it will be
              converted to the empty string (<span class="code">''</span>)
            </td>
          </tr>
        </tbody>
      </table>
      <p>&nbsp;</p>
      <table class="indent" summary="Summary of formatting options">
        <caption>Summary of formatting options</caption>
        <tbody>
          <tr class="first_row">
            <td>Formatting Tag</td>
            <td>Format Used</td>
            <td>Label Used</td>
            <td>NONE String</td>
            <td>Returned Value</td>
          </tr>
          <tr>
            <td class="first_col">(no tag)</td>
            <td>From <span class="code">skin.conf</span></td>
            <td>From <span class="code">skin.conf</span></td>
            <td>From <span class="code">skin.conf</span></td>
            <td>string</td>
          </tr>
          <tr>
            <td class="code first_col">.string</td>
            <td>From <span class="code">skin.conf</span></td>
            <td>From <span class="code">skin.conf</span></td>
            <td>Optional user-supplied</td>
            <td>string</td>
          </tr>
          <tr>
            <td class="code first_col">.formatted</td>
            <td>From <span class="code">skin.conf</span></td>
            <td>No label</td>
            <td>From <span class="code">skin.conf</span></td>
            <td>string</td>
          </tr>
          <tr>
            <td class="code first_col">.format</td>
            <td>User-supplied</td>
            <td>From <span class="code">skin.conf</span></td>
            <td>Optional user-supplied</td>
            <td>string</td>
          </tr>
          <tr>
            <td class="code first_col">.nolabel</td>
            <td>User-supplied</td>
            <td>No label</td>
            <td>Optional user-supplied</td>
            <td>string</td>
          </tr>
          <tr>
            <td class="code first_col">.raw</td>
            <td>None</td>
            <td>No label</td>
            <td>None</td>
            <td>native value</td>
          </tr>
        </tbody>
      </table>
      <p>Here are some examples with the expected results:</p>
      <table class="indent"
        summary="Formatting options with expected results">
        <caption>Formatting options with expected results</caption>
        <tbody>
          <tr class="first_row">
            <td>Tag</td>
            <td>Result</td>
            <td>Comment</td>
          </tr>
          <tr>
            <td class="code first_col">$current.outTemp</td>
            <td class="code">45.2°F</td>
            <td>String formatting and label from <span class="code">skin.conf</span></td>
          </tr>
          <tr>
            <td class="code first_col">$current.outTemp.string</td>
            <td class="code">45.2°F</td>
            <td>String formatting and label from <span class="code">skin.conf</span></td>
          </tr>
          <tr>
            <td class="code first_col">$current.UV.string</td>
            <td class="code">N/A</td>
            <td>This example assumes that the instrument has no UV
              sensor, resulting in a <span class="code">None</span>
              value. The string specified by <span class="code">NONE</span>
              in <span class="code"> <a
                href="#Units_StringFormats">[Units][[StringFormats]]</a></span>
              is substituted.
            </td>
          </tr>
          <tr>
            <td class="code first_col">$current.UV.string("No UV")</td>
            <td class="code">No UV</td>
            <td>This example assumes that the instrument has no UV
              sensor, resulting in a <span class="code">None</span>
              value. The string supplied by the user is substituted.
            </td>
          </tr>
          <tr>
            <td class="code first_col">$current.outTemp.formatted</td>
            <td class="code">45.2</td>
            <td>String formatting from <span class="code">skin.conf</span>;
              no label
            </td>
          </tr>
          <tr>
            <td class="code first_col">$current.outTemp.format("%.3f")</td>
            <td class="code">45.200°F</td>
            <td>Specified string format used; label from <span
              class="code">skin.conf</span>.
            </td>
          </tr>
          <tr>
            <td class="code first_col">$current.dateTime</td>
            <td class="code">02-Apr-2010 16:25</td>
            <td>Time formatting and label from <span class="code">skin.conf</span></td>
          </tr>
          <tr>
            <td class="code first_col">$current.dateTime.format("%H:%M")</td>
            <td class="code">16:25</td>
            <td>Specified time format used; label from <span
              class="code">skin.conf</span>.
            </td>
          </tr>
          <tr>
            <td class="code first_col">$current.dateTime.raw</td>
            <td class="code">1270250700</td>
            <td>Unix epoch time, converted to string by template
              engine.</td>
          </tr>
          <tr>
            <td class="code first_col">$current.outTemp.raw</td>
            <td class="code">45.2</td>
            <td>Float returned, converted to string by template
              engine.</td>
          </tr>
          <tr>
            <td class="code first_col">$month.dateTime</td>
            <td class="code">01-Apr-2010 00:00</td>
            <td>Time formatting and label from <span class="code">skin.conf</span></td>
          </tr>
          <tr>
            <td class="code first_col">$month.outTemp.avg</td>
            <td class="code">40.8°F</td>
            <td>String formatting and label from <span class="code">skin.conf</span></td>
          </tr>
          <tr>
            <td class="code first_col">$month.outTemp.avg.string</td>
            <td class="code">40.8°F</td>
            <td>Time formatting and label from <span class="code">skin.conf</span></td>
          </tr>
          <tr>
            <td class="code first_col">$month.UV.avg.string</td>
            <td class="code">N/A</td>
            <td>This example assumes that the instrument has no UV
              sensor, resulting in a <span class="code">None</span>
              value. The string specified by <span class="code">NONE</span>
              in <span class="code"> <a
                href="#Units_StringFormats">[Units][[StringFormats]]</a></span>
              is substituted.
            </td>
          </tr>
          <tr>
            <td class="code first_col">$month.UV.avg.string("No
              UV")</td>
            <td class="code">No UV</td>
            <td>This example assumes that the instrument has no UV
              sensor, resulting in a <span class="code">None</span>
              value. The string supplied by the user is substituted.
            </td>
          </tr>
          <tr>
            <td class="code first_col">$month.outTemp.avg.formatted</td>
            <td class="code">40.8</td>
            <td>String formatting from <span class="code">skin.conf</span>;
              no label
            </td>
          </tr>
          <tr>
            <td class="code first_col">$month.outTemp.avg.format("%.3f")</td>
            <td class="code">40.759°F</td>
            <td>Specified string format used; no label</td>
          </tr>
          <tr>
            <td class="code first_col">$month.outTemp.avg.raw</td>
            <td class="code">40.7589690722</td>
            <td>Float returned, converted to string by template
              engine</td>
          </tr>
          <tr>
            <td class="code first_col">$month.UV.avg.raw</td>
            <td class="code"><em>(empty)</em></td>
            <td><span class="code">None</span> value converted to
              empty string by template engine.</td>
          </tr>
        </tbody>
      </table>
      <p>
        Tags that take an argument, such as <span class="code">.string(NONE_string)</span>,
        do not require parenthesis if the argument is omitted. Thus, you
        can specify either <span class="code">$month.outTemp.string()</span>
        or <span class="code">$month.outTemp.string</span>, if you want
        the default value of <span class="code">NONE_string</span>. They
        produce the same results.
      </p>

      <h3>
        Start, end, and <span class="code">dateTime</span>
      </h3>

      <p>
        While not an observation type, in many ways the time of an
        observation, <span class="code">dateTime</span>, can be treated
        as one. A tag such as
      </p>
      <pre class="tty">$current.dateTime</pre>
      <p>
        represents the <em>current time</em> (more properly, the time as
        of the end of the last archive interval) and would produce
        something like
      </p>
      <pre class="example_output">01/09/2010 12:30:00</pre>
      <p>
        Like true observation types, explicit formats can be specified,
        except that they require a <a
          href="http://docs.python.org/library/datetime.html#strftime-strptime-behavior">
          strftime() <em>time format</em>
        </a>, rather than a <em>string format</em>.
      </p>

      <p>For example, adding a format descriptor like this:</p>
      <pre class="tty">$current.dateTime.format("%d-%b-%Y %H:%M")</pre>
      <p>produces</p>

      <p class="example_output">09-Jan-2010 12:30</p>

      <p>
        For <em>aggregation periods</em>, such as <span class="code">$month</span>,
        you can request the <em>start</em> or <em>end</em> of the
        period, by using suffixes <span class="code">.start</span> or <span
          class="code">.end</span>, respectively. For example,
      </p>
      <pre class="tty">The current month runs from $month.start to $month.end.</pre>
      <p>results in</p>
      <pre class="example_output">The current month runs from 01/01/2010 12:00:00 AM to 02/01/2017 12:00:00 AM.</pre>

      <p>
        In addition to the suffixes <span class="code">.start</span> and
        <span class="code">.end</span>, the suffix <span class="code">.dateTime</span>
        is provided for backwards compatibility. Like <span class="code">.start</span>,
        it refers to the start of the interval.
      </p>

      <p>
        The returned string values will always be in <em>local time</em>.
        However, if you ask for the raw value
      </p>
      <pre class="tty">$current.dateTime.raw</pre>

      <p>
        the returned value will be in Unix Epoch Time (number of seconds
        since 00:00:00 UTC 1 Jan 1970, <em>i.e.</em>, a large number),
        which you must convert yourself. It is guaranteed to never be <span
          class="code">None</span>, so you don't worry have to worry
        about handling a <span class="code">None</span> value.
      </p>


      <h3>
        Tag <span class="code">$trend</span>
      </h3>

      <p>
        The tag <span class="code">$trend</span> is available for time
        trends, such as changes in barometric pressure. Here are some
        examples:
      </p>
      <table class="indent" style="width: 50%"
        summary="Examples of using unit formats">
        <tbody>
          <tr class="first_row">
            <td>Tag</td>
            <td>Results</td>
          </tr>
          <tr>
            <td class="code first_col">$trend.barometer</td>
            <td class="code">-.05 inHg</td>
          </tr>
          <tr>
            <td class="code first_col">$trend($time_delta=3600).barometer</td>
            <td class="code">-.02 inHg</td>
          </tr>
          <tr>
            <td class="code first_col">$trend.outTemp</td>
            <td class="code">1.1 °C</td>
          </tr>
          <tr>
            <td class="code first_col">$trend.time_delta</td>
            <td class="code">10800 secs</td>
          </tr>
          <tr>
            <td class="code first_col">$trend.time_delta.hour</td>
            <td class="code">3 hrs</td>
          </tr>
        </tbody>
      </table>
      <p>
        Note how you can explicitly specify a value in the tag itself
        (2nd example above). If you do not specify a value, then a
        default time interval, set by option <span class="code"><a
          href="#trend">time_delta</a></span> in the skin configuration file,
        will be used. This value can be retrieved by using the syntax <span
          class="code">$trend.time_delta</span> (3rd example above).
      </p>

      <p>For example, the template expression</p>
      <pre class="tty">The barometer trend over $trend.time_delta.hour is $trend.barometer.format("%+.2f")</pre>
      <p>would result in</p>

      <p class="example_output">The barometer trend over 3 hrs is
        +.03 inHg.</p>

      <h3>
        Tag <span class="code">$span</span>
      </h3>

      <p>
        The tag <span class="code">$span</span> allows aggregation over
        a user defined period up to and including the current time. Its
        most general form looks like:
      </p>

      <pre class="tty">$<em>span</em>([$data_binding=<em>binding_name</em>][,<em>$optional_delta</em>=<em>delta</em>]).<em>obstype</em>.<em>aggregation</em>[.<em>optional_unit_conversion</em>][.<em>optional_formatting</em>]</pre>

      <p>Where:</p>
      <p class="indent">
        <span class="code">binding_name</span> is a <em>binding
          name</em> to a database. An example would be <span class="code">wx_binding</span>.
        See the section <em><a href="#binding_names">Binding
            names</a></em> for more details.
      </p>

      <p class="indent">
        <span class="code"><em>$optional_delta</em>=<em>delta</em></span>
        is one or more comma separated delta settings from the table
        below. If more than one delta setting is included then the
        period used for the aggregate is the sum of the individual delta
        settings. If no delta setting is included, or all included delta
        settings are zero, the returned aggregate is based on the
        current <span class="code">obstype</span> only.
      </p>

      <p class="indent">
        <span class="code">obstype</span> is a observation type, such as
        <span class="code">outTemp</span>, that is supported by the <span
          class="code">$current</span> tag. See <em><a
          href="#archive_types">Appendix: Archive Types</a></em> for a table
        of observation types supported by the <span class="code">$current</span>
        tag.
      </p>

      <p class="indent">
        <span class="code">aggregation</span> is an <em>aggregation
          type</em>. Possible aggregation types are given in <em><a
          href="#aggregation_types"> Appendix: Aggregation types</a></em>.
      </p>

      <p class="indent">
        <span class="code">optional_unit_conversion</span> is an
        optional unit conversion tag. See the section <em><a
          href="#unit_conversion_options"> Unit Conversion Options</a></em>.
      </p>

      <p class="indent">
        <span class="code">optional_formatting</span> is an optional
        formatting tag that controls how the value will appear. See the
        section <em><a href="#formatting_options">Formatting
            Options</a></em>.
      </p>
      <p>There are several different delta settings that can be
        used:</p>
      <table class="indent">
        <tbody>
          <tr class="first_row">
            <td>Delta Setting</td>
            <td>Example</td>
            <td>Meaning</td>
          </tr>
          <tr>
            <td class="first_col code">$time_delta=<i>seconds</i></td>
            <td class="code">$span($time_delta=1800).outTemp.avg</td>
            <td>The average temperature over the last immediate 30
              minutes (1800 seconds).</td>
          </tr>
          <tr>
            <td class="first_col code">$hour_delta=<i>hours</i></td>
            <td class="code">$span($hour_delta=6).outTemp.avg</td>
            <td>The average temperature over the last immediate 6
              hours.</td>
          </tr>
          <tr>
            <td class="first_col code">$day_delta=<i>days</i></td>
            <td class="code">$span($day_delta=1).rain.sum</td>
            <td>The total rainfall over the last immediate 24
              hours.</td>
          </tr>
          <tr>
            <td class="first_col code">$week_delta=<i>weeks</i></td>
            <td class="code">$span($week_delta=2).barometer.max</td>
            <td>The maximum barometric pressure over the last
              immediate 2 weeks.</td>
          </tr>
          <tr>
            <td class="first_col code">$month_delta=<i>months</i></td>
            <td class="code">$span($month_delta=3).outTemp.min</td>
            <td>The minimum temperture over the last immediate 3
              months (90 days).</td>
          </tr>
          <tr>
            <td class="first_col code">$year_delta=<i>years</i></td>
            <td class="code">$span($year_delta=1).windchill.min</td>
            <td>The minimum wind chill over the last immediate 1
              year (365 days).</td>
          </tr>
        </tbody>
      </table>

      <p>For example, the template expressions</p>
      <pre class="tty">The total rainfall over the last 30 hours is $span($hour_delta=30).rain.sum</pre>
      <p>and</p>
      <pre class="tty">The total rainfall over the last 30 hours is $span($hour_delta=6, $day_delta=1).rain.sum</pre>
      <p>would both result in</p>

      <p class="example_output">The total rainfall over the last 30
        hours is 1.24 in</p>

      <h3>
        Tag <span class="code">$unit</span>
      </h3>

      <p>The type, label, and string formats for all units are also
        available, allowing you to do highly customized labels:</p>
      <table class="indent" style="width: 50%"
        summary="Examples of using unit formats">
        <tbody>
          <tr class="first_row">
            <td>Tag</td>
            <td>Results</td>
          </tr>
          <tr>
            <td class="code first_col">$unit.unit_type.outTemp</td>
            <td class="code">degree_C</td>
          </tr>
          <tr>
            <td class="code first_col">$unit.label.outTemp</td>
            <td class="code">°C</td>
          </tr>
          <tr>
            <td class="code first_col">$unit.format.outTemp</td>
            <td class="code">%.1f</td>
          </tr>
        </tbody>
      </table>
      <p>For example, the tag</p>
      <pre class="tty">$day.outTemp.max.formatted$unit.label.outTemp</pre>
      <p>would result in</p>

      <p class="example_output">21.2°C</p>

      <p>
        (assuming metric values have been specified for <span
          class="code">group_temperature</span>), essentially
        reproducing the results of the simpler tag <span class="code">$day.outTemp.max</span>.
      </p>

      <h3>
        Tag <span class="code">$obs</span>
      </h3>

      <p>
        The labels used for the various observation types are available
        using tag <span class="code">$obs</span>. These are basically
        the values given in the skin dictionary, section <a
          href="#Labels_Generic"><span class="code">[Labels][[Generic]]</span></a>.
      </p>
      <table class="indent" style="width: 50%"
        summary="Example off using observation labels">
        <tbody>
          <tr class="first_row">
            <td>Tag</td>
            <td>Results</td>
          </tr>
          <tr>
            <td class="code first_col">$obs.label.outTemp</td>
            <td class="code">Outside Temperature</td>
          </tr>
          <tr>
            <td class="code first_col">$obs.label.UV</td>
            <td class="code">UV Index</td>
          </tr>
        </tbody>
      </table>


      <h3>Iteration</h3>

      <p>It is possible to iterate over the following:</p>

      <table class="indent" style="Width: 50%"
        summary="Iteration periods">
        <tbody>
          <tr class="first_row">
            <td>Tag suffix</td>
            <td>Results</td>
          </tr>
          <tr>
            <td class="code first_col">.records</td>
            <td>Iterate over every record</td>
          </tr>
          <tr>
            <td class="code first_col">.hours</td>
            <td>Iterate by hours</td>
          </tr>
          <tr>
            <td class="code first_col">.days</td>
            <td>Iterate by days</td>
          </tr>
          <tr>
            <td class="code first_col">.months</td>
            <td>Iterate by months</td>
          </tr>
          <tr>
            <td class="code first_col">.years</td>
            <td>Iterate by years</td>
          </tr>
          <tr>
            <td class="code first_col">.spans(interval=<i>seconds</i>)
            </td>
            <td>Iterate by custom length spans. The default
              interval is 10800 seconds (3 hours). The spans will align
              to local time boundaries.</td>
          </tr>
        </tbody>
      </table>

      <p>
        The following template uses a Cheetah <span class="code">for</span>
        loop to iterate over all months in a year, printing out each
        month's min and max temperature. The iteration loop is <span
          class="highlight">&nbsp;highlighted&nbsp;</span>.
      </p>
      <pre class="tty">Min, max temperatures by month
<span class="highlight">#for $month in $year.months</span>
$month.dateTime.format("%B"): Min, max temperatures: $month.outTemp.min $month.outTemp.max
<span class="highlight">#end for</span>
      </pre>
      <p>The result is:</p>

      <p class="example_output">
        Min, max temperatures by month:<br /> January: Min, max
        temperatures: 30.1°F 51.5°F<br /> February: Min, max
        temperatures: 24.4°F 58.6°F<br /> March: Min, max temperatures:
        27.3°F 64.1°F<br /> April: Min, max temperatures: 33.2°F 52.5°F<br />
        May: Min, max temperatures: N/A N/A<br /> June: Min, max
        temperatures: N/A N/A<br /> July: Min, max temperatures: N/A
        N/A<br /> August: Min, max temperatures: N/A N/A<br />
        September: Min, max temperatures: N/A N/A<br /> October: Min,
        max temperatures: N/A N/A<br /> November: Min, max
        temperatures: N/A N/A<br /> December: Min, max temperatures:
        N/A N/A
      </p>

      <p>
        The following template again uses a Cheetah <span class="code">for</span>
        loop, this time to iterate over 3-hour spans over the last 24 hours,
        displaying the averages in each span. The iteration loop is <span
          class="highlight">&nbsp;highlighted&nbsp;</span>.
      </p>
      <pre class="tty">&lt;p&gt;3 hour averages over the last 24 hours&lt;/p&gt;
&lt;table&gt;
  &lt;tr&gt;
    &lt;td&gt;Date/time&lt;/td&gt;&lt;td&gt;outTemp&lt;/td&gt;&lt;td&gt;outHumidity&lt;/td&gt;
  &lt;/tr&gt;
<span class="highlight">#for $_span in $span($day_delta=1).spans(interval=10800)</span>
  &lt;tr&gt;
    &lt;td&gt;$_span.start.format("%d/%m %H:%M")&lt;/td&gt;&lt;td&gt;$_span.outTemp.avg&lt;/td&gt;&lt;td&gt;$_span.outHumidity.avg&lt;/td&gt;
  &lt;/tr&gt;
<span class="highlight">#end for</span>
&lt;/table&gt;      
</pre>
      <p>The result is:</p>

      <div class="example_output">
        <p>3 hour averages over the last 24 hours</p>
        <table>
            <tr>
                <td>Date/time</td><td>outTemp</td><td>outHumidity</td>
            </tr>
            <tr>
                <td>21/01 18:50</td><td>33.4&#176;F</td><td>95%</td>
            </tr>
            <tr>
              <td>21/01 21:50</td><td>32.8&#176;F</td><td>96%</td>
            </tr>
            <tr>
              <td>22/01 00:50</td><td>33.2&#176;F</td><td>96%</td>
            </tr>
            <tr>
              <td>22/01 03:50</td><td>33.2&#176;F</td><td>96%</td>
            </tr>
            <tr>
              <td>22/01 06:50</td><td>33.8&#176;F</td><td>96%</td>
            </tr>
            <tr>
              <td>22/01 09:50</td><td>36.8&#176;F</td><td>95%</td>
            </tr>
            <tr>
              <td>22/01 12:50</td><td>39.4&#176;F</td><td>91%</td>
            </tr>
            <tr>
              <td>22/01 15:50</td><td>35.4&#176;F</td><td>93%</td>
            </tr>
        </table>     

      </div>

      <p>
        See the NOAA template files <span class="code">NOAA/NOAA-YYYY.txt.tmpl</span>
        and <span class="code">NOAA/NOAA-YYYY-MM.txt.tmpl</span> for
        other examples using iteration, as well as explicit formatting.
      </p>

      <h3>Comprehensive example</h3>
      <p>
        This example is designed to put together a lot of the elements
        above, including iteration, aggregation period starts and ends,
        formatting, and overriding units.
      </p>

<<<<<<< HEAD
        <p>The following template uses a Cheetah
            <span class="code">for</span> loop to iterate over all months in
            a year, printing out each month's min and max temperature. The
            iteration loop is
            <span class="highlight">&nbsp;highlighted&nbsp;</span>.</p>
      <pre class="tty">Min, max temperatures by month
<span class="highlight">#for $month in $year.months</span>
$month.dateTime.format("%B"): Min, max temperatures: $month.outTemp.min $month.outTemp.max
<span class="highlight">#end for</span></pre>
        <p>The result is:</p>

        <p class="example_output">Min, max temperatures by month:<br/>
            January: Min, max temperatures: 30.1°F 51.5°F<br/>
            February: Min, max temperatures: 24.4°F 58.6°F<br/>
            March: Min, max temperatures: 27.3°F 64.1°F<br/>
            April: Min, max temperatures: 33.2°F 52.5°F<br/>
            May: Min, max temperatures: N/A N/A<br/>
            June: Min, max temperatures: N/A N/A<br/>
            July: Min, max temperatures: N/A N/A<br/>
            August: Min, max temperatures: N/A N/A<br/>
            September: Min, max temperatures: N/A N/A<br/>
            October: Min, max temperatures: N/A N/A<br/>
            November: Min, max temperatures: N/A N/A<br/>
            December: Min, max temperatures: N/A N/A</p>

        <p>The following template again uses a Cheetah <span class="code">for</span> loop,
        this time to iterate over 3 hourly spans over the last day and display 
        3 hourly averages. The iteration loop is 
        <span class="highlight">&nbsp;highlighted&nbsp;</span>.
        </p>
        <pre class="tty">3 hour averages over last day
DateTime,outTemp,outHumidity,appTemp
<span class="highlight">#for $_span in $span($day_delta=1).spans(interval=10800)</span>
$_span.start.format("%d/%m %H:%M"),$_span.outTemp.avg,$_span.outHumidity.avg,$_span.appTemp.avg
<span class="highlight">#end for</span></pre>
        <p>The result is:</p>

        <p class="example_output">
            3 hour averages over last day<br />
            DateTime,outTemp,outHumidity,appTemp<br />
            14/01 09:00:00,31.0C,53%,34.2C<br />
            14/01 12:00:00,34.8C,38%,36.4C<br />
            14/01 15:00:00,32.6C,48%,35.2C<br />
            14/01 18:00:00,26.7C,68%,29.4C<br />
            14/01 21:00:00,24.4C,76%,27.2C<br />
            15/01 00:00:00,23.3C,73%,25.5C<br />
            15/01 03:00:00,22.7C,72%,24.7C<br />
            15/01 06:00:00,23.4C,69%,25.4C<br />
            15/01 09:00:00,24.5C,59%,25.9C</p>
    
            <p>See the NOAA template files <span class="code">NOAA/NOAA-YYYY.txt.tmpl</span>
            and <span class="code">NOAA/NOAA-YYYY-MM.txt.tmpl</span> for examples
            using iteration, as well as explicit formatting. </p>
=======
      <pre class="tty">
&lt;html&gt;
  &lt;head&gt;
    &lt;style&gt;
      td { border: 1px solid #cccccc; padding: 5px; }
    &lt;/style&gt;
  &lt;/head&gt;

  &lt;body&gt;
    &lt;table border=1 style="border-collapse:collapse;"&gt;
      &lt;tr style="font-weight:bold"&gt;
    &lt;td&gt;Time interval&lt;/td&gt;
    &lt;td&gt;Max temperature&lt;/td&gt;
    &lt;td&gt;Time&lt;/td&gt;
      &lt;/tr&gt;
#for $hour in $day($days_ago=1).hours
      &lt;tr&gt;
    &lt;td&gt;$hour.start.format("%H:%M")-$hour.end.format("%H:%M")&lt;/td&gt;
    &lt;td&gt;$hour.outTemp.max ($hour.outTemp.max.degree_C)&lt;/td&gt;
    &lt;td&gt;$hour.outTemp.maxtime.format("%H:%M")&lt;/td&gt;
      &lt;/tr&gt;
#end for
      &lt;caption&gt;
    &lt;p&gt;
      Hourly max temperatures yesterday&lt;br/&gt;
      $day($days_ago=1).start.format("%d-%b-%Y")
    &lt;/p&gt;
      &lt;/caption&gt;
    &lt;/table&gt;
  &lt;/body&gt;
&lt;/html&gt;
</pre>
      <p><a href="examples/tag.htm">Click here</a> for the results.</p>
>>>>>>> feee580f

      <h3>Almanac</h3>

      <p>
        If module <a href="http://rhodesmill.org/pyephem">pyephem</a>
        has been installed, then weeWX can
        generate extensive almanac information for the Sun, Moon, Venus,
        Mars, Jupiter, and other heavenly bodies, including their rise,
        transit and set times, as well as their azimuth and altitude.
        Other information is also available.
      </p>

      <p>Here is an example template:</p>

      <pre class="tty">Current time is $current.dateTime
#if $almanac.hasExtras
Sunrise, transit, sunset: $almanac.sun.rise $almanac.sun.transit $almanac.sun.set
Moonrise, transit, moonset: $almanac.moon.rise $almanac.moon.transit $almanac.moon.set
Mars rise, transit, set: $almanac.mars.rise $almanac.mars.transit $almanac.mars.set
Azimuth, altitude of mars: $almanac.mars.az $almanac.mars.alt
Next new, full moon: $almanac.next_new_moon $almanac.next_full_moon
Next summer, winter solstice: $almanac.next_summer_solstice $almanac.next_winter_solstice
#else
Sunrise, sunset: $almanac.sunrise $almanac.sunset
#end if</pre>

      <p>If pyephem is installed this would result in:</p>

      <p class="example_output">
        Current time is 29-Mar-2011 09:20<br /> Sunrise, transit,
        sunset: 06:51 13:11 19:30<br /> Moonrise, transit, moonset:
        04:33 09:44 15:04<br /> Mars rise, transit, set: 06:35 12:30
        18:26<br /> Azimuth, altitude of mars: 124.354959275
        26.4808431952<br /> Next new, full moon: 03-Apr-2011 07:32
        17-Apr-2011 19:43<br /> Next summer, winter solstice:
        21-Jun-2011 10:16 21-Dec-2011 21:29
      </p>

      <p>Otherwise, a fallback of basic calculations is used,
        resulting in:</p>

      <p class="example_output">
        Current time is 29-Mar-2011 09:20<br /> Sunrise, sunset: 06:51
        19:30
      </p>

      <p>
        As shown in the example, you can test whether this extended
        almanac information is available with the value <span
          class="code">$almanac.hasExtras</span>.
      </p>

      <p>The almanac information falls in two categories:</p>
      <ul>
        <li>Calendar events</li>
        <li>Heavenly bodies</li>
      </ul>
      <p>We will cover each of these separately.</p>
      <h4>Calendar events</h4>

      <p>
        "Calendar events" do not require a heavenly body. They cover
        things such as <span class="code">next_solstice</span>, or <span
          class="code">next_first_quarter_moon</span>. The syntax here
        is
      </p>
      <pre class="tty">$almanac.next_solstice</pre>
      <p>or</p>
      <pre class="tty">$almanac.next_first_quarter_moon</pre>
      <p>Here is a table of the information that falls into this
        category:</p>
      <table class="indent" style="width: 60%">
        <caption>Calendar events</caption>
        <tbody class="code">
          <tr>
            <td>previous_equinox</td>
            <td>next_equinox</td>
            <td>previous_solstice</td>
            <td>next_solstice</td>
          </tr>
          <tr>
            <td>previous_autumnal_equinox</td>
            <td>next_autumnal_equinox</td>
            <td>previous_vernal_equinox</td>
            <td>next_vernal_equinox</td>
          </tr>
          <tr>
            <td>previous_winter_solstice</td>
            <td>next_winter_solstice</td>
            <td>previous_summer_solstice</td>
            <td>next_summer_solstice</td>
          </tr>
          <tr>
            <td>previous_new_moon</td>
            <td>next_new_moon</td>
            <td>previous_first_quarter_moon</td>
            <td>next_first_quarter_moon</td>
          </tr>
          <tr>
            <td>previous_full_moon</td>
            <td>next_full_moon</td>
            <td>previous_last_quarter_moon</td>
            <td>next_last_quarter_moon</td>
          </tr>
        </tbody>
      </table>
      <h4>Heavenly bodies</h4>

      <p>The second category does require a heavenly body. This
        covers queries such as, "When does Jupiter rise?" or, "When does
        the sun transit?" Examples are</p>
      <pre class="tty">$almanac.jupiter.rise</pre>
      <p>or</p>
      <pre class="tty">$almanac.sun.transit</pre>
      <p>
        To accurately calculate these times, weeWX
        automatically uses the present temperature and pressure to
        calculate refraction effects. However, you can override these
        values, which will be necessary if you wish to match the almanac
        times published by the Naval Observatory <a
          href="http://rhodesmill.org/pyephem/rise-set.html">as
          explained in the pyephem documentation</a>. For example, to match
        the sunrise time as published by the Observatory, instead of
      </p>
      <pre class="tty">$almanac.sun.rise</pre>
      <p>use</p>
      <pre class="tty">$almanac(pressure=0, horizon=-34.0/60.0).sun.rise</pre>
      <p>By setting pressure to zero we are bypassing the refraction
        calculations and manually setting the horizon to be 34
        arcminutes lower than the normal horizon. This is what the Navy
        uses.</p>

      <p>
        If you wish to calculate the start of civil twilight, you can
        set the horizon to -6 degrees, and also tell weeWX
        to use the center of the sun (instead of the upper limb, which
        it normally uses) to do the calcuation:
      </p>
      <pre class="tty">$almanac(pressure=0, horizon=-6).sun(use_center=1).rise</pre>
      <p>The general syntax is:</p>
      <pre class="tty">$almanac(pressure=<em>pressure</em>, horizon=<em>horizon</em>,
         temperature=<em>temperature_C</em>).<em>heavenly_body</em>(use_center=[01]).<em>attribute</em>
      </pre>
      <p>As you can see, in addition to the horizon angle, you can
        also override atmospheric pressure and temperature (degrees
        Celsius).</p>

      <p>
        PyEphem offers an extensive list of objects that can be used for
        the <span class="code"><em>heavenly_body</em></span> tag. All
        the planets and many stars are in the list.
      </p>

      <p>
        The possible values for the <span class="code">attribute</span>
        tag are listed in the following table:
      </p>
      <table class="indent" style="width: 80%">
        <caption>Attributes that can be used with heavenly
          bodies</caption>
        <tbody class="code">
          <tr>
            <td>az</td>
            <td>alt</td>
            <td>a_ra</td>
            <td>a_dec</td>
          </tr>
          <tr>
            <td>g_ra</td>
            <td>ra</td>
            <td>g_dec</td>
            <td>dec</td>
          </tr>
          <tr>
            <td>elong</td>
            <td>radius</td>
            <td>hlong</td>
            <td>hlat</td>
          </tr>
          <tr>
            <td>sublat</td>
            <td>sublong</td>
            <td>next_rising</td>
            <td>next_setting</td>
          </tr>
          <tr>
            <td>next_transit</td>
            <td>next_antitransit</td>
            <td>previous_rising</td>
            <td>previous_setting</td>
          </tr>
          <tr>
            <td>previous_transit</td>
            <td>previous_antitransit</td>
            <td>rise</td>
            <td>set</td>
          </tr>
          <tr>
            <td>transit</td>
            <td> </td>
            <td> </td>
            <td> </td>
          </tr>
        </tbody>
      </table>


      <h3>Wind</h3>

      <p>
        Wind deserves a few comments because it is stored in the
        database in two different ways: as a set of scalars, and as a <em>vector</em>
        of speed and direction. Here are the four wind-related scalars
        stored in the main archive database:
      </p>
      <table class="indent">
        <tbody>
          <tr class="first_row">
            <td>Archive type</td>
            <td>Meaning</td>
            <td>Valid contexts</td>
          </tr>
          <tr>
            <td class="first_col code">windSpeed</td>
            <td>The average wind speed seen during the archive
              period.</td>
            <td rowspan='4' class='code'>
                $current, $latest, $day, $week, $month, $year, $rainyear
            </td>
          </tr>
          <tr>
            <td class="first_col code">windDir</td>
            <td>If software record generation is used, this is the
              vector average over the archive period. If hardware record
              generation is used, the value is hardware dependent.</td>
          </tr>
          <tr>
            <td class="first_col code">windGust</td>
            <td>The maximum (gust) wind speed seen during the
              archive period.</td>
          </tr>
          <tr>
            <td class="first_col code">windGustDir</td>
            <td>The direction of the wind when the gust was observed.</td>
          </tr>
        </tbody>
      </table>

      <p>In addition, a wind vector is stored in the daily
        summaries.</p>
      <table class="indent">
        <tbody>
          <tr class="first_row">
            <td>Daily&nbsp;summary&nbsp;type</td>
            <td>Meaning</td>
            <td>Valid contexts</td>
          </tr>
          <tr>
            <td class="first_col code">wind</td>
            <td>A vector composite of the wind. It includes
              information such as the direction of the maximum gust, and
              the x- and y-vector wind run.</td>
            <td class='code'>$day, $week, $month, $year, $rainyear</td>
          </tr>
        </tbody>
      </table>
      <p class="note" style="display: inline-block">
        <b>Note</b><br />The vector is only stored in the daily <em>summaries</em>,
        so unlike the scalar tags such as <span class="code">windSpeed</span>
        or <span class="code">windGust</span>, the tag <span
          class="code">wind</span> can only be used in aggregations such
        as <span class="code">$day</span>, <span class="code">$month</span>,
        <i>etc.</i>
      </p>

      <p>Any of these can be used in your tags. Here are some
        examples:</p>

      <table class="indent" style="width: 90%;">
        <tbody>
          <tr class="first_row">
            <td>Tag</td>
            <td>Meaning</td>
          </tr>
          <tr>
            <td class="first_col code">$current.windSpeed</td>
            <td>The average wind speed over the most recent archive
              interval.</td>
          </tr>
          <tr>
            <td class="first_col code">$current.windDir</td>
            <td>If software record generation is used, this is the
              vector average over the archive interval. If hardware
              record generation is used, the value is hardware
              dependent.</td>
          </tr>
          <tr>
            <td class="first_col code">$current.windGust</td>
            <td>The maximum wind speed (gust) over the most recent
              archive interval.</td>
          </tr>
          <tr>
            <td class="first_col code">$current.windGustDir</td>
            <td>The direction of the gust.</td>
          </tr>
          <tr>
            <td class="first_col code">$day.windSpeed.avg</td>
            <td>The average wind speed since midnight. If the wind
              blows east at 5 m/s for 2 hours, then west at 5 m/s for 2
              hours, the average wind speed is 5 m/s.</td>
          </tr>
          <tr>
            <td class="first_col code">$day.wind.avg</td>
            <td>The average wind speed since midnight. Same as <span
              class="code">$day.windSpeed.avg</span> above.
            </td>
          </tr>
          <tr>
            <td class="first_col code">$day.wind.vecavg</td>
            <td>The <em>vector average</em> wind speed since
              midnight. If the wind blows east at 5 m/s for 2 hours,
              then west at 5 m/s for 2 hours, the vector average wind
              speed is zero.
            </td>
          </tr>
          <tr>
            <td class="first_col code">$day.windSpeed.max</td>
            <td>The max average wind speed. The wind is averaged
              over each of the archive intervals. Then the maximum of
              these values is taken. Note that this is <em>not</em> the
              same as the maximum observed wind speed.
            </td>
          </tr>
          <tr>
            <td class="first_col code">$day.windGust.max</td>
            <td>The maximum observed wind speed since midnight, <i>i.e.,</i>
              the maximum gust.
            </td>
          </tr>
          <tr>
            <td class="first_col code">$day.windDir.avg</td>
            <td>Not a very useful quantity. This is the strict,
              arithmetic average of all the compass wind direction.
              Probably not what you want.</td>
          </tr>
          <tr>
            <td class="first_col code">$day.wind.vecdir</td>
            <td>The direction of the vector averaged wind speed. If
              the wind blows northwest for two hours, then southwest for
              two hours, the vector averaged direction is west.</td>
          </tr>
        </tbody>
      </table>


      <h2 id="defining_new_tags">Defining new tags</h2>

      <p>
        We have seen how you can change a template and make use of the
        various tags available such as <span class="code">$day.outTemp.max</span>
        for the maximum outside temperature for the day. But, what if
        you want to introduce some new data for which no tag is
        available?
      </p>

      <p>
        If you wish to introduce a static tag, that is, one that will
        not change with time (such as a Google analytics Tracker ID, or
        your name), then this is very easy: simply put it in section <span
          class="code"><a href="#Extras">[Extras]</a></span> in the skin
        configuration file. More information on how to do this can be
        found there.
      </p>

      <p>
        But, what if you wish to introduce a more dynamic tag, one that
        requires some calculation, or perhaps uses the database? Simply
        putting it in the <span class="code">[Extras]</span> section
        won't do, because then it cannot change.
      </p>

      <p>
        The answer is to write a <em>search list extension</em>.
      </p>

      <h3>How the search list works</h3>

      <p>
        Let's start by taking a look at how the Cheetah <em>search
          list</em> works.
      </p>

      <p>
        The Cheetah template engine finds tags by scanning a search
        list, a Python list of objects. For example, for a tag <span
          class="code">$foo</span>, the engine will scan down the list,
        trying each object in the list in turn. For each object, it will
        first try using <span class="code">foo</span> as an attribute,
        that is, it will try evaluating <span class="code"><i>obj</i>.foo</span>.
        If that raises an <span class="code">AttributeError</span>
        exception, then it will try <span class="code">foo</span> as a
        key, that is <span class="code"><i>obj</i>[key]</span>. If that
        raises a <span class="code">KeyError</span> exception, then it
        moves on to the next item in the list. The first match that does
        not raise an exception is used. If no match is found, Cheetah
        raises a <span class="code">NameMapper.NotFound</span>
        exception.
      </p>

      <h3 id="how_tags_work">How tags work</h3>

      <p>
        Now let's take a look at how the search list interacts with
        weeWX tags. Let's start by looking at a simple example: station
        altitude, available as the tag
      </p>
      <pre class="tty">
$station.altitude</pre>

      <p>
          As we saw in the previous section, Cheetah will run down the
          search list, looking for an object with a key or attribute <span
          class="code">station</span>. In the default search list,
          weeWX includes one such object, an instance of the class
          <span class="code">weewx.cheetahgenerator.Station</span>,
          which has an attribute <span class="code">station</span>, so it
          gets a hit on this object.
      </p>

      <p>
        Cheetah will then try to evaluate the attribute <span
          class="code">altitude</span> on this object. Class <span
          class="code">Station</span> has such an attribute, so Cheetah
        evaluates it.
      </p>

      <p>
        What this attribute returns is not a raw value, say <span
          class="code">700</span>, nor even a string. Instead, it
        returns an instance of the class <span class="code">ValueHelper</span>,
        a special class defined in module <span class="code">weewx.units</span>.
        Internally, it holds not only the raw value, but also references
        to the formats, labels, and conversion targets you specified in
        your configuration file. Its job is to make sure that the final
        output reflects these preferences. Cheetah doesn't know anything
        about this class. What it needs, when it has finished evaluating
        the expression <span class="code">$station.altitude</span>, is a
        <em>string</em>. In order to convert the <span class="code">ValueHelper</span>
        it has in hand into a string, it does what every other Python
        object does when faced with this problem: it calls the special
        method <span class="code"><a
          style="text-decoration: none"
          href="https://docs.python.org/2/reference/datamodel.html#object.__str__">__str__</a></span>.
        Class <span class="code">ValueHelper</span> has a definition for
        this method. Evaluating this function triggers the final steps
        in this process. Any necessary unit conversions are done, then
        formatting occurs and, finally, a label is attached. The result
        is a string something like
      </p>

      <p class="example_output">700 feet</p>

      <p>
        which is what Cheetah actually puts in the generated HTML file.
        This is a good example of <em>lazy evaluation</em>. The tags
        gather all the information they need, but don't do the final
        evaluation until the last final moment, when the most context is
        understood. WeeWX uses this technique extensively.
      </p>

      <p>Now let's look at a more complicated example, say the
        maximum temperature since midnight:</p>
      <pre class="tty">$day.outTemp.max</pre>
      <p>
        When this is evaluated by Cheetah, it actually produces a chain
        of objects. At the top of this chain is class <span class="code">weewx.tags.TimeBinder</span>,
        an instance of which is included in the default search list.
        Internally, this instance stores the time of the desired report
        (usually the time of the last archive record), a cache to the
        databases, a default data binding, as well as references to the
        formatting and labelling options you have chosen.
      </p>

      <p>
        This instance is examined by Cheetah to see if it has an
        attribute <span class="code">day</span>. It does and, when it is
        evaluated, it returns the next class in the chain, an instance
        of <span class="code">weewx.tags.TimespanBinder</span>. In
        addition to all the other things contained in its parent <span
          class="code">TimeBinder</span>, class <span class="code">TimespanBinder</span>
        adds the desired time period, that is, the time span from
        midnight to the current time.
      </p>

      <p>
        Cheetah then continues on down the chain and tries to find the
        next attribute, <span class="code">outTemp</span>. There is no
        such hard coded attribute (hard coding all the conceivable
        different observation types would be impossible!). Instead,
        class <span class="code">TimespanBinder</span> defines the
        Python special method <span class="code"> <a
          style="text-decoration: none"
          href="https://docs.python.org/2/reference/datamodel.html#object.__getattr__">__getattr__</a></span>.
        If Python cannot find a hard coded version of an attribute, and
        the method <span class="code">__getattr__</span> exists, it will
        try it. The definition provided by <span class="code">TimespanBinder</span>
        returns an instance of the next class in the chain, <span
          class="code">weewx.tags.ObservationBinder</span>, which not
        only remembers all the previous stuff, but also adds the
        observation type, <span class="code">outTemp</span>.
      </p>

      <p>
        Cheetah then tries to evaluate an attribute <span class="code">max</span>
        of this class. Now, finally, the chain ends. The attribute <span
          class="code">max</span> triggers the actual calculation of the
        value, using all the known parameters: the database binding to
        be hit, the time span of interest, the observation type, and the
        type of aggregation, querying the database as necessary. The
        database is not actually hit until the last possible moment,
        after everything needed to do the evalation is known.
      </p>

      <p>
        Like our previous example, the results of the evaluation are
        then packaged up in an instance of <span class="code">ValueHelper</span>,
        which does the final conversion to the desired units, formats
        the string, then adds a label. The results, something like
      </p>

      <p class="example_output">12&deg;C</p>

      <p>
        are put in the generated HTML file. As you can see, a lot of
        machinery is hidden behind the deceptively simple expression <span
          class="code">$day.outTemp.max</span>!
      </p>

      <h3 id="extending_the_list">Extending the list</h3>

      <p>
        As mentioned, weeWX comes with a
        number of objects already in the search list, but you can extend
        it. To do so, you should have some familiarity with Python, in
        particular, how to write new classes and member functions for
        them.
      </p>

      <p>
        Let's look at an example. The regular version of weeWX
        offers statistical summaries by day,
        week, month, and year. Suppose we would like to add two more:
      </p>
      <ul>
        <li>All-time statistics. This would allow us to display
          statistics such as the all-time high or low temperature seen
          at your station;</li>
        <li>Seven days statistics. While weeWX
          offers the tag <span class="code">$week</span>, this is
          statistics <em>since Sunday at midnight</em>. We would like to
          have statistics for a full week, that is since midnight seven
          days ago.
        </li>
      </ul>
      <p>
        This example is included in the distribution as <span
          class="code">examples/stats.py</span>:
      </p>
      <pre class="tty">import datetime
import time

from weewx.cheetahgenerator import SearchList
from weewx.tags import TimespanBinder
from weeutil.weeutil import TimeSpan

class MyStats(SearchList):                                                   # 1
    """My search list extension"""

    def __init__(self, generator):                                           # 2
        SearchList.__init__(self, generator)

    def get_extension_list(self, timespan, db_lookup):                       # 3
        """Returns a search list extension with two additions.

        Parameters:
          timespan: An instance of weeutil.weeutil.TimeSpan. This will
                    hold the start and stop times of the domain of
                    valid times.

          db_lookup: This is a function that, given a data binding
                     as its only parameter, will return a database manager
                     object.
        """

        # First, create TimespanBinder object for all time. This one is easy
        # because the object timespan already holds all valid times to be
        # used in the report.
        all_stats = TimespanBinder(timespan,
                                   db_lookup,
                                   formatter=self.generator.formatter,
                                   converter=self.generator.converter)       # 4

        # Now get a TimespanBinder object for the last seven days. This one we
        # will have to calculate. First, calculate the time at midnight, seven
        # days ago. The variable week_dt will be an instance of datetime.date.
        week_dt = datetime.date.fromtimestamp(timespan.stop) - \
                    datetime.timedelta(weeks=1)                              # 5
        # Convert it to unix epoch time:
        week_ts = time.mktime(week_dt.timetuple())                           # 6
        # Form a TimespanBinder object, using the time span we just
        # calculated:
        seven_day_stats = TimespanBinder(TimeSpan(week_ts, timespan.stop),
                                         db_lookup,
                                         formatter=self.generator.formatter,
                                         converter=self.generator.converter) # 7

        # Now create a small dictionary with keys 'alltime' and 'seven_day':
        search_list_extension = {'alltime'   : all_stats,
                                 'seven_day' : seven_day_stats}              # 8

        # Finally, return our extension as a list:
        return [search_list_extension]                                       # 9</pre>

      <p>Going through the example, line by line:</p>
      <ol>
        <li>Create a new class called <span class="code">MyStats</span>,
          which will inherit from class <span class="code">SearchList</span>.
          All search list extensions inherit from this class.
        </li>
        <li>Create an initializer for our new class. In this case,
          the initializer is not really necessary and does nothing
          except pass its only parameter, <span class="code">generator</span>,
          a reference to the calling generator, on to its superclass, <span
          class="code">SearchList</span>. The superclass will store it
          in <span class="code">self</span>.
        </li>
        <li>Override member function <span class="code">get_extension_list()</span>.
          This function will be called when the generator is ready to
          accept your new search list extension. The parameters that
          will be passed in are:
          <ul>
            <li><span class="code">self</span> Python's way of
              indicating the instance we are working with;</li>
            <li><span class="code">timespan</span> An instance of
              the utility class <span class="code">TimeSpan</span>. This
              will contain the valid start and ending times used by the
              template. Normally, this is all valid times;</li>
            <li><span class="code">db_lookup</span> This is a
              function supplied by the generator. It takes a single
              argument, a name of a binding. When called, it will return
              an instance of the database manager class for that
              binding. The default for the function is whatever binding
              you set with the option <span class="code">data_binding</span>
              for this report, usually <span class="code">wx_binding</span>.
            </li>
          </ul>
        </li>
        <li>The class <span class="code">TimespanBinding</span>
          represents a statistical calculation over a time period. We
          have already met it in the introduction <em><a
            href="#how_tags_work">How tags work</a></em>. In our case, we
          will set it up to represent the statistics over all possible
          times. The class takes 4 parameters.
          <ul>
            <li>The first is the timespan over which the
              calculation is to be done. Here, we have a lucky
              coincidence: the variable <span class="code">timespan</span>
              already holds a <span class="code">TimeSpan</span> object
              representing the domain of all valid timespans, so we
              simply pass it in.
            </li>
            <li>The second is the database lookup function to be
              used. We simply pass in <span class="code">db_lookup</span>.
            </li>
            <li>The third should be an instance of class <span
              class="code">weewx.units.Formatter</span>, which contains
              information about how the results should be formatted. We
              just pass in the formatter set up by the generator, <span
              class="code">self.generator.formatter</span>.
            </li>
            <li>The fourth should be an instance of <span
              class="code">weewx.units.Converter</span>, which contains
              information about the target units (<em>e.g.</em>, <span
              class="code">degree_C</span>) that are to be used. Again,
              we just pass in the instance set up by the generator, <span
              class="code">self.generator.converter</span>.
            </li>
          </ul>
        </li>
      </ol>
      <p>
        That one was relatively easy because we already had an instance
        of <span class="code">TimeSpan</span>, that is, <span
          class="code">timespan</span>, which represented the time over
        which we wanted to do the calculations. Setting up an instance
        that will work for the last seven days is a bit trickier.
        Continuing our example...
      </p>
      <ol start="5">
        <li>The object <span class="code">timespan</span> holds the
          domain of all valid times, but in order to calculate
          statistics for the last seven days, we need not the earliest
          valid time, but the time at midnight seven days ago. So, we do
          a little Python date arithmetic to calculate this. The object
          <span class="code">week_dt</span> will be an instance of <span
          class="code">datetime.date</span>.
        </li>
        <li>We convert it to unix epoch time.</li>
        <li>Now we are ready to initialize an appropriate <span
          class="code">TimespanBinder</span> object. It's the same as in
          step #4, except we use our new timespan object.
        </li>
        <li>Create a small dictionary with two keys, <span
          class="code">alltime</span>, and <span class="code">seven_day</span>.
        </li>
        <li>Return the dictionary in a list</li>
      </ol>
      <p>
        The final step that we need to do is to tell the template engine
        where to find our extension. You do that by going into the skin
        configuration file, <span class="code">skin.conf</span>, and
        adding the option <span class="code">search_list_extensions</span>
        with our new extension. When you're done, it will look something
        like this:
      </p>
      <pre class="tty">[CheetahGenerator]
    # This section is used by the generator CheetahGenerator, and specifies
    # which files are to be generated from which template.

    # Possible encodings are 'html_entities', 'utf8', or 'strict_ascii'
    encoding = html_entities
    <span class="highlight">search_list_extensions = user.stats.MyStats</span>

    [[SummaryByMonth]]
    ...
</pre>
      <p>
        Our addition has been <span class="highlight">highlighted</span>.
        Note that it is in the section <span class="code">[CheetahGenerator]</span>.
      </p>

      <p>
        Now, if the Cheetah engine encounters the tag <span class="code">
          $alltime</span>, it will scan the search list, looking for an
        attribute or key that matches <span class="code">alltime</span>.
        When it gets to the little dictionary we provided, it will find
        a matching key, allowing it to retrieve the appropriate <span
          class="code">TimespanBinding</span> object.
      </p>

      <p>With this approach, you can now include "all time" or
        "seven day" statistics in your HTML templates:</p>
      <pre class="tty">
&lt;table&gt;
    &lt;tr&gt;
        &lt;td&gt;Maximum temperature to date: &lt;/td&gt;
        &lt;td&gt;$alltime.outTemp.max&lt;/td&gt;
    &lt;/tr&gt;
    &lt;tr&gt;
        &lt;td&gt;Minimum temperature to date: &lt;/td&gt;
        &lt;td&gt;$alltime.outTemp.min
    &lt;/tr&gt;
    &lt;tr&gt;
        &lt;td&gt;Rain over the last seven days: &lt;/td&gt;
        &lt;td&gt;$seven_day.rain.sum
    &lt;/tr&gt;
&lt;/table&gt;</pre>
      <p>
        If you place a custom generator somewhere other than the
        hierarchy where <span class="code">weewxd</span> resides, you
        may have to specify its location in the environment variable <span
          class="code">PYTHONPATH</span> in the shell where you start
        weeWX:
      </p>
      <pre class="tty">export PYTHONPATH=/home/me/secret_location</pre>


      <h2>Customizing images</h2>

      <p>
        The installed version of weeWX is
        configured to generate a set of useful plots. But, what if you
        don't like how they look, or you want to generate different
        plots, perhaps with different aggregation types? This section
        covers how to do this.
      </p>

      <p>
        Image generation is controlled by the section <span class="code">[ImageGenerator]</span>
        in the skin configuration file <span class="code">skin.conf</span>.
        Let's take a look at the beginning part of this section. It
        looks like this:
      </p>
      <pre class="tty">[ImageGenerator]
    ...
    image_width = 300
    image_height = 180
    image_background_color = 0xf5f5f5

    chart_background_color = 0xd8d8d8
    chart_gridline_color = 0xa0a0a0
    ...</pre>
      <p>
        The options right under the section name <span class="code">[ImageGenerator]</span>
        will apply to <em>all</em> plots, unless overridden in
        subsections. So, unless otherwise changed, all plots will be 300
        pixels in width, 180 pixels in height, and will have an RGB
        background color of 0xf5f5f5, a very light gray (HTML color
        "WhiteSmoke"). The chart itself will have a background color of
        0xd8d8d8 (a little darker gray), and the gridlines will be
        0xa0a0a0 (still darker). The other options farther down (not
        shown) will also apply to all plots.
      </p>

      <h3>Time periods</h3>

      <p>
        After the "global" options at the top of section <span
          class="code">[ImageGenerator]</span>, comes a set of
        sub-sections, one for each time period (day, week, month, and
        year). These sub-sections define the nature of aggregation and
        plot types for that time period. For example, here is a typical
        set of options for sub-section <span class="code">[[month_images]]</span>.
        It controls which "monthly" images will get generated, and what
        they will look like:
      </p>
      <pre class="tty">    [[month_images]]
        x_label_format = %d
        bottom_label_format = %m/%d/%y %H:%M
        time_length = 2592000    # == 30 days
        aggregate_type = avg
        aggregate_interval = 10800    # == 3 hours
        show_daynight = false
</pre>
      <p>
        The option <span class="code">x_label_format</span> gives a <a
          href="http://docs.python.org/library/datetime.html#strftime-behavior">strftime()</a>
        type format for the x-axis. In this example, it will only show
        days (format option <span class="code">%d</span>). The <span
          class="code">bottom_label_format</span> is the format used to
        time stamp the image at the bottom. In this example, it will
        show the time as something like <span class="code">10/25/09
          15:35</span>. A plot will cover a nominal 30 days, and all items
        included in it will use an aggregate type of averaging over 3
        hours. Finally, by setting option <span class="code">show_daynight</span>
        to <span class="code">false</span>, we are requesting that
        day-night, shaded bands not be shown.
      </p>

      <h3>Image files</h3>

      <p>
        Within each time period sub-section is another nesting, one for
        each image to be generated. The title of each sub-sub-section is
        the filename to be used for the image. Finally, at one
        additional nesting level (!) are the logical names of all the
        line types to be drawn in the image. Like elsewhere, the values
        specified in the level above can be overridden. For example,
        here is a typical set of options for sub-sub-section <span
          class="code">[[[monthrain]]]</span>:
      </p>
      <pre class="tty">        [[[monthrain]]]
            plot_type = bar
            yscale = None, None, 0.02
            [[[[rain]]]]
                aggregate_type = sum
                aggregate_interval = 86400
                label = Rain (daily total)</pre>
      <p>
        This will generate an image file with name <span class="code">monthrain.png</span>.
        It will be a bar plot. Option <span class="code">yscale</span>
        controls the y-axis scaling — if left out, the scale will
        automatically be chosen. However, in this example we are
        choosing to exercise some degree of control by specifying values
        explicitly. The option is a 3-way tuple (<span class="code">ylow</span>,
        <span class="code">yhigh</span>, <span class="code">min_interval</span>),
        where <span class="code">ylow</span> and <span class="code">yhigh</span>
        are the minimum and maximum y-axis values, respectively, and <span
          class="code">min_interval</span> is the minimum tick interval.
        If set to <span class="code">None</span>, the corresponding
        value will be automatically chosen. So, in this example, the
        setting
      </p>
      <pre class="tty">yscale = None, None, 0.02</pre>
      <p>
        will cause weeWX to pick sensible y
        minimum and maximum values, but require that the tick increment
        (<span class="code">min_interval</span>) be at least 0.02.
      </p>

      <p>
        Continuing on with the example above, there will be only one
        plot "line" (it will actually be a series of bars) and it will
        have logical name <span class="code">rain</span>. Because we
        have not said otherwise, the SQL data type to be used for this
        line will be the same as its logical name, that is, <span
          class="code">rain</span>, but this can be overridden. The
        aggregation type will be summing (overriding the averaging
        specified in sub-section <span class="code">[[month_images]]</span>),
        so you get the total rain over the aggregate period (rather than
        the average) over an aggregation interval of 86,400 seconds (one
        day). The plot line will be titled with the indicated label of
        'Rain (daily total)'. The result of all this is the following
        plot:
      </p>

      <p>
        <img src="images/sample_monthrain.png"
          alt="Sample monthly rain plot" />
      </p>

      <h3 id="line_gaps">Line gaps</h3>

      <p id="line_gap_fraction">
        If there is a time gap in the data, the option <span
          class="code">line_gap_fraction</span> controls how line plots
        will be drawn. Here's what a plot looks like without and with
        this option being specified:
      </p>

      <div class="center" style="margin: 0;">
        <div style="float: left">
          <img src="images/day-gap-not-shown.png" alt="Gap not shown" />

          <div class="image_caption">
            No <span class="code">line_gap_fraction</span> specified
          </div>
        </div>
        <div>
          <img src="images/day-gap-showing.png" alt="Gap showing" />

          <div class="image_caption">
            With <span class="code">line_gap_fraction=0.01</span>
          </div>
        </div>
      </div>
      <div style="clear: both"></div>
      <h3>Including more than one SQL type in a plot</h3>

      <p>More than one SQL type can be included in a plot. For
        example, here is how to generate a plot with the week's outside
        temperature as well as dewpoint:</p>
      <pre class="tty">[[[monthtempdew]]]
    [[[[outTemp]]]]
    [[[[dewpoint]]]]</pre>
      <p>
        This would create an image in file <span class="code">monthtempdew.png</span>
        that includes a line plot of both outside temperature and
        dewpoint.
      </p>

      <h3 id="including_same_sql_type_2x">Including the same SQL
        type more than once in a plot</h3>

      <p>
        Another example. Say you want a plot of the day's temperature,
        overlaid with hourly averages. Here, you are using the same data
        type (<span class="code">outTemp</span>) for both plot lines,
        the first with averages, the second without. If you do the
        obvious it won't work:
      </p>
      <pre class="tty">## WRONG ##
[[[daytemp_with_avg]]]
    [[[[outTemp]]]]
        aggregate_type = avg
        aggregate_interval = 3600
    <span style="text-decoration: line-through; color: red">[[[[outTemp]]]]</span>  # OOPS! The same section name appears more than once!</pre>
      <p>
        The option parser does not allow the same section name (<span
          class="code">outTemp</span> in this case) to appear more than
        once at a given level in the configuration file, so an error
        will be declared (technical reason: formally, the sections are
        an unordered dictionary). If you wish for the same SQL type to
        appear more than once in a plot then there is a trick you must
        know: use option <span class="code">data_type</span>. This will
        override the default action that the logical line name is used
        for the SQL type. So, our example would look like this:
      </p>
      <pre class="tty">[[[daytemp_with_avg]]]
    [[[[avgTemp]]]]
        data_type = outTemp
        aggregate_type = avg
        aggregate_interval = 3600
        label = Avg. Temp.
    [[[[outTemp]]]]</pre>
      <p>
        Here, the first plot line has been given the name <span
          class="code">avgTemp</span> to distinguish it from the second
        line <span class="code">outTemp</span>. Any name will do &mdash;
        it just has to be different. We have specified that the first
        line will use data type <span class="code"> outTemp</span> and
        that it will use averaging over a one hour period. The second
        also uses <span class="code">outTemp</span>, but will not use
        averaging.
      </p>

      <p>The result is a nice plot of the day's temperature,
        overlaid with a one hour smoothed average:</p>

      <p>
        <img alt="Daytime temperature with running average"
          src="images/daytemp_with_avg.png" />
      </p>

      <p>One more example. This one shows daily high and low
        temperatures for a year:</p>
      <pre class="tty">[[year_images]]
    [[[yearhilow]]]
        [[[[hi]]]]
            data_type = outTemp
            aggregate_type = max
            label = High
        [[[[low]]]]
            data_type = outTemp
            aggregate_type = min
            label = Low Temperature</pre>
      <p>
        This results in the plot <span class="code">yearhilow.png</span>:
      </p>

      <p>
        <img width="300" height="180" alt="Daily highs and lows"
          src="images/yearhilow.png" />
      </p>

      <h3>Progressive vector plots</h3>

      <p>
        WeeWX can produce progressive vector
        plots as well as the more conventional x-y plots. To produce
        these, use plot type <span class="code">vector</span>. You need
        a vector type to produce this kind of plot. There are two: <span
          class="code">windvec</span>, and <span class="code">windgustvec</span>.
        While they do not actually appear in the SQL database,
        weeWX understands that they represent
        special vector-types. The first, <span class="code">windvec</span>,
        represents the average wind in an archive period, the second, <span
          class="code">windgustvec</span> the max wind in an archive
        period. Here's how to produce a progressive vector for one week
        that shows the hourly biggest wind gusts, along with hourly
        averages:
      </p>
      <pre class="tty">[[[weekgustoverlay]]]
    aggregate_interval = 3600
    [[[[windvec]]]]
        label = Hourly Wind
        plot_type = vector
        aggregate_type = avg
    [[[[windgustvec]]]]
        label = Gust Wind
        plot_type = vector
        aggregate_type = max</pre>
      <p>
        This will produce an image file with name <span class="code">weekgustoverlay.png</span>.
        It will consist of two progressive vector plots, both using
        hourly aggregation (3,600 seconds). For the first set of
        vectors, the hourly average will be used. In the second, the max
        of the gusts will be used:
      </p>

      <p>
        <img alt="hourly average wind vector overlaid with gust vectors"
          src="images/weekgustoverlay.png" />
      </p>

      <p>
        By default, the sticks in the progressive wind plots point
        towards the wind source. That is, the stick for a wind from the
        west will point left. If you have a chronic wind direction (as I
        do), you may want to rotate the default direction so that all
        the vectors do not line up over the x-axis, overlaying each
        other. Do this by using option <span class="code">vector_rotate</span>.
        For example, with my chronic westerlies, I set <span
          class="code">vector_rotate</span> to 90.0 for the plot above,
        so winds out of the west point straight up.
      </p>

      <p>
        If you use this kind of plot (the out-of-the-box version of
        weeWX includes daily, weekly, monthly, and
        yearly progressive wind plots), a small compass rose will be put
        in the lower-left corner of the image to show the orientation of
        North.
      </p>

      <h3>Overriding values</h3>

      <p>
        Remember that values at any level can override values specified
        at a higher level. For example, say you want to generate the
        standard plots, but for a few key observation types such as
        barometer, you want to also generate some oversized plots to
        give you extra detail, perhaps for an HTML popup. The standard
        <span class="code">weewx.conf</span> file specifies plot size of
        300x180 pixels, which will be used for all plots unless
        overridden:
      </p>
      <pre class="tty">[ImageGenerator]
    ...
    image_width = 300
    image_height = 180</pre>
      <p>
        The standard plot of barometric pressure will appear in <span
          class="code">daybarometer.png</span>:
      </p>
      <pre class="tty">[[[daybarometer]]]
    [[[[barometer]]]] </pre>
      <p>
        We now add our special plot of barometric pressure, but specify
        a larger image size. This image will be put in file <span
          class="code">daybarometer_big.png</span>.
      </p>
      <pre class="tty">[[[daybarometer_big]]]
    image_width  = 600
    image_height = 360
    [[[[barometer]]]]</pre>


      <h2 id="#Using_multiple_bindings">Using multiple bindings</h2>

      <p>
        It's easy to use more than one database in your reports. Here's
        an example. In my office I have two consoles: a VantagePro2
        connected to a Dell Optiplex, and a WMR100N, connected to a
        Raspberry Pi. Each is running weeWX.
        The Dell is using SQLite, the RPi, MySQL.
      </p>

      <p>Suppose I wish to compare the inside temperatures of the
        two consoles. How would I do that?</p>

      <p>
        It's easier to access MySQL across a network than SQLite, so
        let's run the reports on the Dell, but access the RPi's MySQL
        database remotely. Here's how the bindings and database sections
        of <span class="code">weewx.conf</span> would look on the Dell:
      </p>
      <pre class="tty">[DataBindings]
    # This section binds a data store to an actual database

    [[wx_binding]]
        # The database to be used - it should match one of the sections in [Databases]
        database = archive_sqlite
        # The name of the table within the database
        table_name = archive
        # The class to manage the database
        manager = weewx.wxmanager.WXDaySummaryManager
        # The schema defines to structure of the database contents
        schema = schemas.wview.schema

<span class="highlight">    [[wmr100_binding]]
        # Binding for my WMR100 on the RPi
        database = rpi_mysql
        # The name of the table within the database
        table_name = archive
        # The class to manage the database
        manager = weewx.wxmanager.WXDaySummaryManager
        # The schema defines to structure of the database contents
        schema = schemas.wview.schema</span>

[Databases]
    # This section binds to the actual database to be used

    [[archive_sqlite]]
        database_type = SQLite
        database_name = weewx.sdb

<span class="highlight">    [[rpi_mysql]]
        database_type = MySQL
        database_name = weewx
        host = rpi-bug</span>

[DatabaseTypes]
    #   This section defines defaults for the different types of databases.

    [[SQLite]]
        driver = weedb.sqlite
        # Directory in which the database files are located
        SQLITE_ROOT = %(WEEWX_ROOT)s/archive

    [[MySQL]]
        driver = weedb.mysql
        # The host where the database is located
        host = localhost
        # The user name for logging in to the host
        user = weewx
        # The password for the user name
        password = weewx
    </pre>

      <p>
        The two additions have been <span class="highlight">highlighted</span>.
        The first, <span class="code">[[wmr100_binding]]</span>, adds a
        new binding called <span class="code">wmr10_binding</span>. It
        links ("binds") to the new database, called <span class="code">rpi_mysql</span>,
        through the option <span class="code">database</span>. It also
        defines some characteristics of the binding, such as which
        manager is to be used and what its schema looks like.
      </p>

      <p>
        The second addition, <span class="code">[[rpi-mysql]]</span>
        defines the new database. Option <span class="code">database_type</span>
        is set to <span class="code">MySQL</span>, indicating that it is
        a MySQL database. Defaults for MySQL databases are defined in
        the section <span class="code">[[MySQL]]</span>. The new
        database accepts all of them, except for <span class="code">host</span>,
        which as been set to the remote host <span class="code">rpi-bug</span>,
        the name of my Raspberry Pi.
      </p>

      <h3>Explicit binding in tags</h3>

      <p>How do we use this new binding? First, let's do a text
        comparison, using tags. Here's what our template looks like:</p>
      <pre class="tty">&lt;table&gt;
  &lt;tr&gt;
    &lt;td class="stats_label"&gt;Inside Temperature, Vantage&lt;/td&gt;
    &lt;td class="stats_data"&gt;$current.inTemp&lt;/td&gt;
  &lt;/tr&gt;
  &lt;tr&gt;
    &lt;td class="stats_label"&gt;Inside Temperature, WMR100&lt;/td&gt;
    &lt;td class="stats_data"&gt;$latest<span class="highlight">($data_binding='wmr100_binding')</span>.inTemp&lt;/td&gt;
  &lt;/tr&gt;
&lt;/table&gt;</pre>

      <p>
        The explicit binding to <span class="code">wmr100_binding</span>
        is highlighted. This tells the reporting engine to override the
        default binding specifed in <span class="code">[StdReport]</span>,
        generally <span class="code">wx_binding</span>, and use <span
          class="code">wmr100_binding</span> instead.
      </p>

      <p>This results in an HTML output that looks like:</p>

      <div id="stats_group" class="indent">
        <div class="stats example_output">
          <table>
            <tbody>
              <tr>
                <td class="stats_label">Inside Temperature, Vantage</td>
                <td class="stats_data">68.7&#176;F</td>
              </tr>
              <tr>
                <td class="stats_label">Inside Temperature, WMR100</td>
                <td class="stats_data">68.9&#176;F</td>
              </tr>
            </tbody>
          </table>
        </div>
      </div>

      <h3>Explicit binding in images</h3>

      <p>
        How would we produce a graph of the two different temperatures?
        Here's what the relevant section of the <span class="code">skin.conf</span>
        file would look like.
      </p>
      <pre class="tty">[[[daycompare]]]
   [[[[inTemp]]]]
       label = Vantage inTemp
       [[[[WMR100Temp]]]]
           data_type = inTemp
           data_binding = wmr100_binding
           label = WMR100 inTemp</pre>

      <p>
        This will produce an image with name <span class="code">daycompare.png</span>,
        with two plot lines. The first will be of the temperature from
        the Vantage. It uses the default binding, <span class="code">wx_binding</span>,
        and will be labeled <span class="code">Vantage inTemp</span>.
        The second explicitly uses the <span class="code">wmr100_binding</span>.
        Because it uses the same variable name (<span class="code">inTemp</span>)
        as the first line, we had to explicitly specify it using option
        <span class="code">data_type</span>, in order to avoid using the
        same sub-section name twice (see the section <em><a
          href="#including_same_sql_type_2x">Including the same SQL
            type more than once in a plot</a></em> for details). It will be
        labeled <span class="code">WMR100 inTemp</span>. The results
        look like this:
      </p>
      <img src='images/daycompare.png' alt="Comparing temperatures" />

      <h3 id="stupid_detail">Stupid detail</h3>

      <p>
        At first, I could not get this example to work. The problem
        turned out to be that the RPi was processing things just a beat
        behind the Dell, so the temperature for the "current" time
        wasn't ready when the Dell needed it. I kept getting <span
          class="code">N/A</span>. To avoid this, I introduced the tag <span
          class="code">$latest</span>, which uses the last available
        timestamp in the binding, which may or may not be the same as
        what <span class="code">$current</span> uses. That's why the
        example above uses <span class="code">$latest</span> instead of
        <span class="code">$current</span>.
      </p>


      <h2 id="customizing_gen_time">Customizing the report
        generation time</h2>

      <p>
        Normal weeWX operation is to run each
        report defined in <span class="code">weewx.conf</span> every
        archive period. Whilst this may suit most situations, there may
        be occasions when it is desirable to run a report less
        frequently than every archive period. For example, the archive
        interval might be 5 minutes, but you only want to FTP files
        every 30 minutes, or once per day. In such cases the <span
          class="code">report_timing</span> option can be used to
        control when individual reports are run.
      </p>

      <h3>
        The <span class="code">report_timing</span> option
      </h3>

      <p>
        The <span class="code">report_timing</span> option uses a
        CRON-like format to control when a report is to be run. Whilst a
        CRON-like format is used, the control of weeWX
        report generation using the <span class="code">report_timing</span>
        option is confined completely to weeWX
        and has no interraction with the system CRON service.
      </p>

      <p>
        The <span class="code">report_timing</span> option consists of
        five, space separated parameters as follows:
      </p>

      <pre class="tty">report_timing = minutes hours day_of_month months day_of_week</pre>

      <p>
        The <span class="code">report_timing</span> parameters are
        summarised in the following table:
      </p>

      <table class="indent" summary="report_timing parameters">
        <tbody>
          <tr class="first_row">
            <td>Parameter</td>
            <td width='20%'>Function</td>
            <td>Allowable values</td>
          </tr>
          <tr>
            <td class="code first_col">minutes</td>
            <td>Specifies the minutes of the hour when the report
              will be run</td>
            <td>*, or<br />numbers in the range 0..59 inclusive
            </td>
          </tr>
          <tr>
            <td class="code first_col">hours</td>
            <td>Specifies the hours of the day when the report will
              be run</td>
            <td>*, or<br />numbers in the range 0..23 inclusive
            </td>
          </tr>
          <tr>
            <td class="code first_col">day_of_month</td>
            <td>Specifies the days of the month when the report
              will be run</td>
            <td>*, or<br />numbers in the range 1..31 inclusive
            </td>
          </tr>
          <tr>
            <td class="code first_col">months</td>
            <td>Specifies the months of the year when the report
              will be run</td>
            <td>*, or<br />numbers in the range 1..12 inclusive,
              or<br />abbreviated names in the range jan..dec inclusive
            </td>
          </tr>
          <tr>
            <td class="code first_col">day_of_week</td>
            <td>Specifies the days of the week when the report will
              be run</td>
            <td>*, or<br />numbers in the range 0..7 inclusive
              (0,7 = Sunday, 1 = Monday etc), or<br />abbreviated names
              in the range sun..sat inclusive
            </td>
          </tr>
        </tbody>
      </table>

      <p>
        The <span class="code">report_timing</span> option may only be
        used in <span class="code">weewx.conf</span>. When set in the <span
          class="code">[StdReport]</span> section of <span class="code">weewx.conf</span>
        the option will apply to all reports listed under <span
          class="code">[StdReport]</span>. When specified within a
        report section, the option will override any setting in <span
          class="code">[StdReport]</span> for that report. In this
        manner it is possible to have different reports run at different
        times. The following sample <span class="code">weewx.conf</span>
        excerpt illustrates this:
      </p>

      <pre class="tty">
[StdReport]

    # Where the skins reside, relative to WEEWX_ROOT
    SKIN_ROOT = skins

    # Where the generated reports should go, relative to WEEWX_ROOT
    HTML_ROOT = public_html

    # The database binding indicates which data should be used in reports.
    data_binding = wx_binding

    # Report timing parameter
    report_timing = 0 * * * *

    # Each of the following subsections defines a report that will be run.

    [[AReport]]
        skin = SomeSkin

    [[AnotherReport]]
        skin = SomeOtherSkin
        report_timing = */10 * * * *</pre>

      <p>
        In the above case, the <span class="code">[[AReport]]</span>
        report would be generated under under control of the <span
          class="code">0 * * * *</span> setting (on the hour) under <span
          class="code">[StdReport]</span> and the <span class="code">[[AnotherReport]]</span>
        report would be generated under control of the <span
          class="code">*/10 * * * *</span> setting (every 10 minutes)
        which has overriden the <span class="code">[StdReport]</span>
        setting.
      </p>

      <h4>
        How <span class="code">report_timing</span> controls reporting
      </h4>

      <p>
        The syntax and interpretation of the <span class="code">report_timing</span>
        parameters are largely the same as those of the CRON service in
        many Unix and Unix-like operating systems. The syntax and
        interpretation are outlined below.
      </p>

      <p>
        When the <span class="code">report_timing</span> option is in
        use weeWX will run a report when the
        minute, hour and month of year parameters match the report time,
        and at least one of the two day parameters (day of month or day
        of week) match the report time. This means that non-existent
        times, such as "missing hours" during daylight savings
        changeover, will never match, causing reports scheduled during
        the "missing times" not to be run. Similarly, times that occur
        more than once (again, during daylight savings changeover) will
        cause matching reports to be run more than once.
      </p>

      <p class="note" style="display: inline-block; width: 70%">
        <b>Note</b><br />Report time does not refer to the time at
        which the report is run, but rather the date and time of the
        latest data the report is based upon. If you like, it is the
        effective date and time of the report. For normal weeWX
        operation, the report time aligns
        with the <span class="code">dateTime</span> of the most recent
        archive record. When reports are run using the <span
          class="code">wee_reports</span> utility, the report time is
        either the <span class="code">dateTime</span> of the most recent
        archive record (the default) or the optional timestamp command
        line argument.
      </p>

      <p class="note" style="display: inline-block; width: 70%">
        <b>Note</b><br />The day a report is to be run can be specified
        by two parameters; day of month and/or day of week. If both
        parameters are restricted (i.e., not an asterisk), the report
        will be run when either field matches the current time. For
        example,<br /> <span class="code">report_timing = 30 4
          1,15 * 5</span><br /> would cause the report to be run at 4:30am on
        the 1st and 15th of each month as well as 4:30am every Friday.
      </p>

      <h4>
        The relationship between <span class="code">report_timing</span>
        and archive period
      </h4>

      <p>
        A traditional CRON service has a resolution of one minute,
        meaning that the CRON service checks each minute as to whether
        to execute any commands. On the other hand, the weeWX
        report system checks which reports
        are to be run once per archive period, where the archive period
        may be one minute, five minutes or some other user defined
        period. Consequently, the <span class="code">report_timing</span>
        option may specify a report to be run at some time that does not
        align with the weeWX archive period.
        In cases where the weeWX archive
        period is greater than one minute, and provided a <span
          class="code">report_timing</span> option is set, weeWX
        will check each minute boundary from
        the current report time back until the report time of the
        previous report cycle. If a match is found on <b>any</b> of
        these times the report will be run. For example, on a weeWX
        system with a <b>five minute</b>
        archive period the following <span class="code">report_timing</span>
        setting:
      </p>

      <pre class="tty">report_timing = 22 * * * *</pre>

      <p>would cause the report to be run during the report cycle
        occurring at 25 minutes past each hour.</p>

      <h4>Lists, ranges and steps</h4>

      <p>
        The <span class="code">report_timing</span> option supports
        lists, ranges and steps for all parameters. Lists, ranges and
        steps may be used as follows:
      </p>

      <ul>
        <li>Lists. A list is a set of numbers (or ranges) separated
          by commas, for example 1,2,5,9 or 0-4,8-12. A match with any
          of the elements of the list will result in a match for that
          particular parameter. If the examples were applied to the
          minutes parameter, and subject to other parameters in the <span
          class="code">report_timing</span> option, the report would be
          run at minutes 1,2,5 and 9 and 0,1,2,3,4,8,9,10,11 and 12
          respectively. Abbreviated month and day names cannot be used
          in a list.
        </li>

        <li>Ranges. Ranges are two numbers separated with a hyphen,
          for example 8-11. The specified range is inclusive. A match
          with any of the values included in the range will result in a
          match for that particular parameter. If the example was
          applied to the hours parameter, and subject to other
          parameters in the <span class="code">report_timing</span>
          option, the report would be run at hours 8,9,10 and 11. A
          range may be included as an element of a list. Abbreviated
          month and day names cannot be used in a range.
        </li>

        <li>Steps. A step can be used in conjunction with a range
          or asterisk and are denoted by a '/' followed by a number.
          Following a range with a step specifies skips of the step
          number's value through the range. For example, 0-12/2 used in
          the hours parameter would, subject to other parameter in the <span
          class="code">report_timing</span> option, run the report at
          hours 0,2,4,6,8,12. Steps are also permitted after an asterisk
          in which case the skips of the step number's value occur
          through the all possible values of the parameter. For example,
          */3 can be used in the hours parameter to, subject to other
          parameter in the <span class="code">report_timing</span>
          option, run the report at hours 0,3,6,9,12,15,18 and 21.
        </li>
      </ul>

      <h4>Nicknames</h4>

      <p>
        The <span class="code">report_timing</span> option supports a
        number of time specification 'nicknames'. These nicknames are
        prefixed by the '@' character and replace the five parameters in
        the <span class="code">report_timing</span> option. The
        nicknames supported are:
      </p>

      <table class="indent" summary="report_timing examples">
        <tbody>
          <tr class="first_row">
            <td>Nickname</td>
            <td>Equivalent setting
            </td>
            <td>When the report will be run</td>
          </tr>
          <tr>
            <td class="code first_col">@yearly<br />@annually
            </td>
            <td>0 0 1 1 *</td>
            <td>Once per year at midnight on 1 January.</td>
          </tr>
          <tr>
            <td class="code first_col">@monthly</td>
            <td>0 0 1 * *</td>
            <td>Monthly at midnight on the 1st of the month.</td>
          </tr>
          <tr>
            <td class="code first_col">@weekly</td>
            <td>0 0 * * 0</td>
            <td>Every week at midnight on Sunday.</td>
          </tr>
          <tr>
            <td class="code first_col">@daily</td>
            <td>0 0 * * *</td>
            <td>Every day at midnight.</td>
          </tr>
          <tr>
            <td class="code first_col">@hourly</td>
            <td>0 * * * *</td>
            <td>Every hour on the hour.</td>
          </tr>
        </tbody>
      </table>

      <h4>
        <span class="code">report_timing</span> option examples
      </h4>

      <p>
        Numeric settings for <span class="code">report_timing</span> can
        be at times difficult to understand due to the complex
        combinations of parameters. The following table shows a number
        of example <span class="code">report_timing</span> options and
        the corresponding times when the report would be run.
      </p>

      <table class="indent" summary="report_timing examples">
        <tbody>
          <tr class="first_row">
            <td class="code">report_timing</td>
            <td>When the report will be run</td>
          </tr>
          <tr>
            <td class="code first_col">* * * * *</td>
            <td>Every archive period. This setting is effectively
              the default weeWX method of operation.
            </td>
          </tr>
          <tr>
            <td class="code first_col">25 * * * *</td>
            <td>25 minutes past every hour.</td>
          </tr>
          <tr>
            <td class="code first_col">0 * * * *</td>
            <td>Every hour on the hour.</td>
          </tr>
          <tr>
            <td class="code first_col">5 0 * * *</td>
            <td>00:05 daily.</td>
          </tr>
          <tr>
            <td class="code first_col">25 16 * * *</td>
            <td>16:25 daily.</td>
          </tr>
          <tr>
            <td class="code first_col">25 16 1 * *</td>
            <td>16:25 on the 1st of each month.</td>
          </tr>
          <tr>
            <td class="code first_col">25 16 1 2 *</td>
            <td>16:25 on the 1st of February.</td>
          </tr>
          <tr>
            <td class="code first_col">25 16 * * 0</td>
            <td>16:25 each Sunday.</td>
          </tr>
          <tr>
            <td class="code first_col">*/10 * * * *</td>
            <td>On the hour and 10, 20, 30, 40 and 50 mnutes past
              the hour.</td>
          </tr>
          <tr>
            <td class="code first_col">*/9 * * * *</td>
            <td>On the hour and 9, 18, 27, 36, 45 and 54 minutes
              past the hour.</td>
          </tr>
          <tr>
            <td class="code first_col">*/10 */2 * * *</td>
            <td>0, 10, 20, 30, 40 and 50 minutes after the even
              hour.</td>
          </tr>
          <tr>
            <td class="code first_col">* 6-17 * * *</td>
            <td>Every archive period from 06:00 (inclusive) up
              until, but excluding, 18:00.</td>
          </tr>
          <tr>
            <td class="code first_col">* 1,4,14 * * *</td>
            <td>Every archive period in the hour starting 01:00 to
              01:59, 04:00 to 04:59 amd 14:00 to 14:59 (Note excludes
              report times at 02:00, 05:00 and 15:00).</td>
          </tr>
          <tr>
            <td class="code first_col">0 * 1 * 0,3</td>
            <td>On the hour on the first of the month and on the
              hour every Sunday and Wednesday.</td>
          </tr>
          <tr>
            <td class="code first_col">*&nbsp;*&nbsp;21,1-10/3&nbsp;6&nbsp;*</td>
            <td>Every archive period on the 1st, 4th, 7th, 10th and
              21st of June.</td>
          </tr>
          <tr>
            <td class="code first_col">@monthly</td>
            <td>Midnight on the 1st of the month.</td>
          </tr>
        </tbody>
      </table>

      <h3>
        The <span class="code">wee_reports</span> utility and the <span
          class="code">report_timing</span> option
      </h3>

      <p>
        The <span class="code">report_timing</span> option is ignored
        when using the <a href="#wee_reports">wee_reports</a> utility.
      </p>

      <h1 id="standard_skin">
        The Standard <span class="code">skin.conf</span>
      </h1>

      <p>
        This section is a reference to the options appearing in the skin
        configuration file. The default skin is the Standard skin, with
        a skin configuration file located at <span class="symcode">SKIN_ROOT</span><span
          class="code">/Standard/skin.conf</span>.
      </p>

      <p>
        The most important options, the ones you are likely to have to
        customize, are <span class="config_important"><strong>highlighted</strong></span>.
      </p>

      <p>
        It is worth noting that, like the main configuration file <span
          class="code">weewx.conf</span>, UTF-8 is used throughout.
      </p>

      <h2 class="config_section" id="Extras">[Extras]</h2>

      <p>This section is available to add any static tags you might
        want to use in your templates.</p>

      <h3>Example</h3>

      <p>
        As an example, the Standard <span class="code">skin.conf</span>
        file includes three options:
      </p>
      <table class="indent" style="width: 50%" summary="Tag Extras">
        <tr class="first_row">
          <td>Skin option</td>
          <td>Template tag</td>
        </tr>
        <tr>
          <td class="code">radar_img</td>
          <td class="code">$Extras.radar_img</td>
        </tr>
        <tr>
          <td class="code">radar_url</td>
          <td class="code">$Extras.radar_url</td>
        </tr>
        <tr>
          <td class="code">googleAnalyticsId</td>
          <td class="code">$Extras.googleAnalyticsId</td>
        </tr>
      </table>
      <p>
        If you take a look at the template <span class="code">index.html.tmpl</span>
        you will see examples of testing for these tags (search the file
        for the string <span class="code">radar_img</span> to find
        them).
      </p>

      <p class="config_option">radar_img</p>

      <p>Set to an URL to show a local radar image for you.</p>

      <p class="config_option">radar_url</p>

      <p>If the above radar image is clicked, the browser will go to
        this URL. This is usually used to show a more detailed,
        close-up, radar picture.</p>

      <p>For me in Oregon, setting the above two options to:</p>
      <pre class="tty">
[Extras]
    radar_img = http://radar.weather.gov/ridge/lite/N0R/RTX_loop.gif
    radar_url = http://radar.weather.gov/ridge/radar.php?product=NCR&amp;rid=RTX&amp;loop=yes</pre>
      <p>
        results in a nice image of a radar centered on Portland, Oregon.
        When you click on it, it gives you a detailed, animated view. If
        you live in the USA, take a look at the <a
          href="http://radar.weather.gov/">NOAA radar website</a> to
        find a nice one that will work for you. In other countries, you
        will have to consult your local weather service.
      </p>

      <p class="config_option">googleAnalyticsId</p>

      <p>
        If you have a <a href="http://www.google.com/analytics/">Google
          Analytics ID</a>, you can set it here. The Google Analytics
        Javascript code will then be included, enabling analytics of
        your website usage. If commented out, the code will not be
        included.
      </p>

      <h3>
        Extending <span class="code">[Extras]</span>
      </h3>

      <p>Other tags can be added in a similar manner, including
        sub-sections. For example, say you have added a video camera and
        you would like to add a still image with a hyperlink to a page
        with the video. You want all of these options to be neatly
        contained in a sub-section.</p>
      <pre class="tty">[Extras]
    [[video]]
        still = video_capture.jpg
        hyperlink = <a href="http://www.eatatjoes.com/video.html">http://www.eatatjoes.com/video.html</a>
      </pre>
      <p>Then in your template you could refer to these as:</p>
      <pre class="tty">&lt;a href="$Extras.video.hyperlink"&gt;
    &lt;img src="$Extras.video.still" alt="Video capture"/&gt;
&lt;/a&gt;</pre>
      <h2 class="config_section">[Units]</h2>

      <p>This section deals with Units and their formatting.</p>

      <h3 class="config_section">[[Groups]]</h3>

      <p>
        This sub-section lists all the <em>Unit Groups</em> and
        specifies which unit system is to be used for each one of them.
      </p>

      <p>
        As there are many different observational measurement types
        (such as <span class="code">outTemp</span>, <span class="code">barometer</span>,
        etc.) used in weeWX (more than 50 at
        last count), it would be tedious, not to say possibly
        inconsistent, to specify a different measurement system for each
        one of them. At the other extreme, requiring all of them to be
        "U.S. Customary" or "Metric" seems overly restrictive. WeeWX
        has taken a middle route and divided
        all the different observation types into 12 different <em>unit
          groups</em>. A unit group is something like <span class="code">group_temperature</span>.
        It represents the measurement system to be used by all
        observation types that are measured in temperature, such as
        inside temperature (type <span class="code">inTemp</span>),
        outside temperature (<span class="code">outTemp</span>),
        dewpoint (<span class="code">dewpoint</span>), wind chill (<span
          class="code">windchill</span>), and so on. If you decide that
        you want unit group <span class="code">group_temperature</span>
        to be measured in <span class="code">degree_C</span> then you
        are saying <em>all</em> members of its group will be reported in
        degrees Celsius.
      </p>

      <p>
        Note that the unit system is always specified in the singular.
        That is, specify <span class="code">degree_C</span> or <span
          class="code">foot</span>, not <span class="code">degrees_C</span>
        or <span class="code">feet</span>. See the <em><a
          href="#units">Appendix: Units</a></em> for more information,
        including a concise summary of the groups, their members, and
        which options can be used for each group.
      </p>

      <p class="config_important">
        <a class="config_option" id="group_altitude">group_altitude</a>
      </p>

      <p>
        Which measurement unit to be used for altitude. Possible options
        are <span class="code">foot</span> or <span class="code">meter</span>.
      </p>

      <p class="config_option">group_direction</p>

      <p>
        Which measurement unit to be used for direction. The only option
        is <span class="code">degree_compass</span>.
      </p>

      <p class="config_option">group_moisture</p>

      <p>
        The measurement unit to be used for soil moisture. The only
        option is <span class="code">centibar</span>.
      </p>

      <p class="config_option">group_percent</p>

      <p>
        The measurement unit to be used for percentages. The only option
        is <span class="code">percent</span>.
      </p>

      <p class="config_important">group_pressure</p>

      <p>
        The measurement unit to be used for pressure. Possible options
        are one of <span class="code">inHg</span> (inches of mercury), <span
          class="code">mbar</span>, or <span class="code">hPa</span>.
      </p>

      <p class="config_option">group_radiation</p>

      <p>
        The measurement unit to be used for radiation. The only option
        is <span class="code">watt_per_meter_squared</span>.
      </p>

      <p class="config_important">group_rain</p>

      <p>
        The measurement unit to be used for precipitation. Options are <span
          class="code">inch</span>, <span class="code">cm</span>, or <span
          class="code">mm</span>.
      </p>

      <p class="config_important">group_rainrate</p>

      <p>
        The measurement unit to be used for rate of precipitation.
        Possible options are one of <span class="code">inch_per_hour</span>,
        <span class="code">cm_per_hour</span>, or <span class="code">mm_per_hour</span>.
      </p>

      <p class="config_important">group_speed</p>

      <p>
        The measurement unit to be used for wind speeds. Possible
        options are one of <span class="code">mile_per_hour</span>, <span
          class="code">km_per_hour</span>, <span class="code">knot</span>,
        or <span class="code">meter_per_second</span>.
      </p>

      <p class="config_important">group_speed2</p>

      <p>
        This group is similar to <span class="code">group_speed</span>,
        but is used for calculated wind speeds which typically have a
        slightly higher resolution. Possible options are one <span
          class="code">mile_per_hour2</span>, <span class="code">km_per_hour2</span>,
        <span class="code">knot2</span>, or <span class="code">meter_per_second2</span>.
      </p>

      <p>
        <a class="config_important" id="group_temperature">group_temperature</a>
      </p>

      <p>
        The measurement unit to be used for temperatures. Options are <span
          class="code">degree_F</span> or <span class="code">degree_C</span>.
      </p>

      <p class="config_option">group_volt</p>

      <p>
        The measurement unit to be used for voltages. The only option is
        <span class="code">volt</span>.
      </p>

      <h3 class="config_section" id="Units_StringFormats">[[StringFormats]]</h3>

      <p>This sub-section is used to specify what string format is
        to be used for each unit when a quantity needs to be converted
        to a string. Typically, this happens with y-axis labeling on
        plots and for statistics in HTML file generation. For example,
        the options</p>
      <pre class="tty">degree_C = %.1f
inch     = %.2f</pre>
      <p>
        would specify that the given string formats are to be used when
        formatting any temperature measured in degrees Celsius or any
        precipitation amount measured in inches, respectively. The <a
          href="http://docs.python.org/library/string.html#format-specification-mini-language">
          formatting codes are those used by Python</a>, and are very
        similar to C's <span class="code">sprintf()</span> codes.
      </p>

      <p>
        You can also specify what string to use for an invalid or
        unavailable measurement (value <span class="code">None</span>).
        For example,
      </p>
      <pre class="tty">NONE = " N/A "</pre>

      <h3 class="config_section" id="Units_Labels">[[Labels]]</h3>

      <p>This sub-section specifies what label is to be used for
        each measurement unit type. For example, the options</p>
      <pre class="tty">degree_F = °F
inch     = ' in'</pre>
      <p>
        would cause all temperatures to have unit labels <span
          class="code">°F</span> and all precipitation to have labels <span
          class="code">in</span>. If any special symbols are to be used
        (such as the degree sign above) they should be encoded in UTF-8.
        This is generally what most text editors use if you
        cut-and-paste from a character map.
      </p>

      <p>If the label includes two values, then the first is assumed
        to be the singular form, the second the plural form. For
        example,</p>
      <pre class="tty">foot   = " foot",   " feet"
...
day    = " day",    " days"
hour   = " hour",   " hours"
minute = " minute", " minutes"
second = " second", " seconds"</pre>

      <p>
        This is particularly useful when <a href="#l11n_unit_labels">localizing
          the weeWX and server uptimes</a>.
      </p>

      <h3 class="config_section" id="Units_TimeFormats">[[TimeFormats]]</h3>

      <p>
        This sub-section is used for time labels. It uses <a
          href="http://docs.python.org/library/datetime.html#strftime-behavior">strftime()</a>
        formats. The default looks like this:
      </p>
      <pre class='tty'>
    [[TimeFormats]]
        # This section sets the string format to be used for each time scale.
        # The values below will work in every locale, but may not look
        # particularly attractive. See the Customization Guide for alternatives.

        day        = %X
        week       = %X (%A)
        month      = %x %X
        year       = %x %X
        rainyear   = %x %X
        current    = %x %X
        ephem_day  = %X
        ephem_year = %x %X</pre>

      <p>
        The specifiers <span class='code'>%x</span>, <span class='code'>%X</span>,
        and <span class='code'>%A</span> code locale dependent date,
        time, and weekday names, respectively. Hence, if you set an
        appropriate environment variable <span class='code'>LANG</span>,
        then the date and times should follow local conventions (see
        section <a href="#environment_variable_LANG">Environment
          variable LANG</a> for details on how to do this). However, they
        will not look particularly pretty and you may want to change
        them. For example, I use this in the U.S.:
      </p>
      <pre class="tty">
    [[TimeFormats]]
        #
        # More attractive formats that work in most Western countries.
        #
        day        = %H:%M
        week       = %H:%M on %A
        month      = %d-%b-%Y %H:%M
        year       = %d-%b-%Y %H:%M
        rainyear   = %d-%b-%Y %H:%M
        current    = %d-%b-%Y %H:%M
        ephem_day  = %H:%M
        ephem_year = %d-%b-%Y %H:%M</pre>

      <p>
        The last two formats, <span class='code'>ephem_day</span> and <span
          class='code'>ephem_year</span> allow the formatting to be set
        for almanac times The first, <span class="code">ephem_day</span>,
        is used for almanac times within the day, such as sunrise or
        sunset. The second, <span class="code">ephem_year</span>, is
        used for almanac times within the year, such as the next equinox
        or full moon.
      </p>

      <h3 class="config_section">[[Ordinates]]</h3>

      <p class="config_option">directions</p>

      <p>
        Set to the abbreviations to be used for ordinal directions. By
        default, this is <span class="code">N, NNE, NE, ENE, E,
          ESE, SE, SSE, S, SSW, SW, WSW, W, WNW, NW, NNW, N</span>.
      </p>

      <h3 class="config_section">[[DegreeDays]]</h3>

      <p class="config_important">
        heating_base <br /> cooling_base
      </p>

      <p>Set to the base temperature for calculating heating and
        cooling degree-days, along with the unit to be used. Examples:</p>
      <pre class="tty">heating_base = 65.0, degree_F
cooling_base = 20.0, degree_C</pre>
      <h3 class="config_section" id="trend">[[Trend]]</h3>

      <p class="config_option">time_delta</p>

      <p>Set to the time difference over which you want trends to be
        calculated. The default is 3 hours.</p>

      <p class="config_option">time_grace</p>

      <p>
        When searching for a previous record to be used in calculating a
        trend, a record within this amount of <span class="code">time_delta</span>
        will be accepted. Default is 300 seconds.
      </p>

      <h2 class="config_section">[Labels]</h2>

      <p>This section sets the various labels to use.</p>

      <p class="config_option">hemispheres</p>

      <p>
        Comma separated list for the labels to be used for the four
        hemispheres. The default is <span class="code">N, S, E, W</span>.
      </p>

      <p class="config_option">latlon_formats</p>

      <p>Comma separated list for the formatting to be used when
        converting latitude and longitude to strings. There should be
        three elements:</p>
      <ol>
        <li>The format to be used for whole degrees of latitude</li>
        <li>The format to be used for whole degrees of longitude</li>
        <li>The format to be used for minutes.</li>
      </ol>
      <p>This allows you to decide whether or not you want leading
        zeroes. The default includes leading zeroes and is
        &quot;%02d&quot;, &quot;%03d&quot;, &quot;%05.2f&quot;</p>

      <h3 class="config_section" id="Labels_Generic">[[Generic]]</h3>

      <p>This sub-section specifies default labels to be used for
        each observation type. For example, options</p>
      <pre class="tty">inTemp  = Temperature inside the house
outTemp = Outside Temperature
UV      = UV Index</pre>
      <p>
        would cause the given labels to be used for plots of <span
          class="code">inTemp</span> and <span class="code">outTemp</span>.
        If no option is given, then the observation type itself will be
        used (<em>e.g., </em><span class="code">outTemp</span>).
      </p>

      <h2 class="config_section">[Almanac]</h2>

      <p>This section controls what text to use for the almanac. It
        consists of only one entry</p>

      <p class="config_option">moon_phases</p>

      <p>
        This option is a comma separated list of labels to be used for
        the eight phases of the moon. Default is <span class="code">New,
          Waxing crescent, First quarter, Waxing gibbous, Full, Waning
          gibbous, Last quarter, Waning crescent</span>.
      </p>

      <h2 class="config_section">[CheetahGenerator]</h2>

      <p>
        This section is used by generator <span class="code">weewx.cheetahgenerator.CheetahGenerator</span>
        and controls text generation from templates, specifically which
        files are to be produced from which template.
      </p>

      <h3>Overview of file generation</h3>

      <p>
        Files are generated from templates, and each template is
        identified by the <span class="config_option">template</span>
        parameter.
      </p>

      <p>
        Each template file is named something like <span class="code"><em>D/F.E.tmpl</em></span>,
        where <span class="code">D</span> is the (optional) directory
        the template sits in and will also be the directory the results
        will be put in, and <span class="code">F.E</span> is the
        generated file name. So, given a template file with name <span
          class="code">Acme/index.html.tmpl</span>, the results will be
        put in <span class="symcode">HTML_ROOT</span><span class="code">/Acme/index.html</span>.
      </p>

      <p>The configuration for a group of templates will look
        something like this:</p>
      <pre class="tty">[CheetahGenerator]
    [[index]]
        template = index.html.tmpl
    [[textfile]]
        template = filename.txt.tmpl
    [[xmlfile]]
        template = filename.xml.tmpl</pre>
      <p>
        There can be only one <span class="config_option">template</span>
        in each block. In most cases, the block name does not matter
        &mdash; it is used only to isolate each template. However, there
        are three block names that have special meaning: <span
          class='code'>SummaryByMonth</span>, <span class='code'>SummaryByYear</span>,
        and <span class='code'>ToDate</span>. They are described below.
      </p>

      <p>The file generator runs on each new archive record. In a
        default weeWX installation, that would be every 5 minutes.</p>

      <p>
        Cheetah processes each template to generate a file. Cheetah
        follows any logic defined by directives such as <span
          class="code">for</span> or <span class="code">if ...
          else</span>, and it replaces variables such as <span class="code">$Extras.radar_url</span>
        or <span class="code">$current.outTemp.max</span>.
      </p>

      <p>Variables are defined by objects in weeWX. Some variables
        are static, others are linked to data in databases. The list of
        variables can be extended.</p>

      <h3>File generation options</h3>

      <p class="config_option">search_list</p>

      <p>
        This is the list of search list objects that will be scanned by
        the template engine, looking for tags. See the section <em><a
          href="#defining_new_tags">Defining new tags</a></em> and the <a
          href="http://cheetahtemplate.org/docs/users_guide_html/users_guide.html">Cheetah
          documentation</a> for details on search lists. If no <span
          class="config_option">search_list</span> is specified, a
        default list will be used. The default list is:
      </p>
      <pre class="tty">search_list = weewx.cheetahgenerator.Almanac, weewx.cheetahgenerator.Station, weewx.cheetahgenerator.Stats, weewx.cheetahgenerator.UnitInfo, weewx.cheetahgenerator.Extras</pre>
      <p class="config_option">search_list_extensions</p>

      <p>
        This defines one or more search list objects that will be
        appended to the <span class="config_option">search_list</span>.
        For example, the following adds alltime and forecast variables
        to the search list.
      </p>
      <pre class="tty">search_list_extensions = user.stats.MyStats, user.forecast.ForecastVariables</pre>
      <p class="config_option" id='option_encoding'>encoding</p>

      <p>
        As Cheetah goes through the template, it substitutes strings for all tag values. 
        This option controls which encoding to use for the new strings. The encoding
        can be chosen on a per file basis. There are 3 possible choices:
      </p>
      <table class="indent">
        <tbody>
          <tr class="first_row">
            <td>Encoding</td>
            <td>Comments</td>
          </tr>
          <tr>
            <td class="code first_col">html_entities</td>
            <td>Non 7-bit characters will be represented as HTML
              entities (<em>e.g.</em>, the degree sign will be
              represented as <span class="code">&amp;#176;</span>)
            </td>
          </tr>
          <tr>
            <td class="code first_col">utf8</td>
            <td>Non 7-bit characters will be represented in UTF-8.</td>
          </tr>
          <tr>
            <td class="code first_col">strict_ascii</td>
            <td>Non 7-bit characters will be ignored.</td>
          </tr>
        </tbody>
      </table>
      <p>
        The encoding <span class="code">html_entities</span> is the
        default.
      </p>

      <p class="config_option">template</p>

      <p>
        The name of a template file. A template filename must end with <span
          class="code">.tmpl</span>. Filenames are case-sensitive. If
        the template filename has the letters <span class="code">YYYY</span>
        or <span class="code">MM</span> in its name, these will be
        substituted for the year and month, respectively. So, a template
        with the name <span class="code">summary-YYYY-MM.html.tmpl</span>
        would have name <span class="code">summary-2010-03.html</span>
        for the month of March, 2010.
      </p>

      <p class="config_option">stale_age</p>

      <p>
        File staleness age, in seconds. If the file is older than this
        age it will be generated from the template. If no <span
          class="code">stale_age</span> is specified, then the file will
        be generated every time the generator runs.
      </p>

      <p class="config_option">[[SummaryByMonth]]</p>

      <p>
        The <span class="code">SummaryByMonth</span> section defines
        some special behavior. Each template in this section will be
        used multiple times, each time with a different per-month
        timespan. Be sure to include <span class="code">YYYY</span> and
        <span class="code">MM</span> in the filename of any template in
        this section.
      </p>

      <p class="config_option">[[SummaryByYear]]</p>

      <p>
        The <span class="code">SummaryByYear</span> section defines some
        special behavior. Each template in this section will be used
        multiple times, each time with a different per-year timespan. Be
        sure to include <span class="code">YYYY</span> in the filename
        of any template in this section.
      </p>

      <h3>Customizing file generation</h3>

      <p>The best way to customize file generation is to make a copy
        of a working report/skin, then make incremental changes.</p>

      <p>
        When there is an error during template generation, the error
        will show up in the log file. Many errors are obvious &mdash;
        Cheetah will display a line number and list the template file in
        which the error occurred. In some cases the error reporting is
        rather obscure. So make small changes and test often. Use the
        utility <span class="code"><a href="#wee_reports">wee_reports</a></span>
        to test modifications to the generator configuration and/or the
        template contents.
      </p>

      <h3>The Standard skin templates</h3>

      <p>
        Here is the <span class="code">[CheetahGenerator]</span> section
        from the Standard <span class="code">skin.conf</span>
      </p>

      <pre class="tty">[CheetahGenerator]
    # This section is used by the generator CheetahGenerator, and specifies
    # which files are to be generated from which template.

    encoding = html_entities

    [[SummaryByMonth]]
        # Reports that summarize "by month"
        [[[NOAA_month]]]
            encoding = strict_ascii
            template = NOAA/NOAA-YYYY-MM.txt.tmpl

    [[SummaryByYear]]
        # Reports that summarize "by year"
        [[[NOAA_year]]]
            encoding = strict_ascii
            template = NOAA/NOAA-YYYY.txt.tmpl

    [[ToDate]]
        # Reports that show statistics "to date", such as day-to-date,
        # week-to-date, month-to-date, etc.
        [[[day]]]
            template = index.html.tmpl

        [[[week]]]
            template = week.html.tmpl

        [[[month]]]
            template = month.html.tmpl

        [[[year]]]
            template = year.html.tmpl

        [[[RSS]]]
            template = RSS/weewx_rss.xml.tmpl

        [[[Mobile]]]
            template = mobile.html.tmpl</pre>

      <p>The Standard skin contains three different kinds of
        generated output:</p>
      <ol>
        <li>Summary by Month. The Standard skin uses <span
          class="code">SummaryByMonth</span> to produce NOAA summaries,
          one for each month, as a simple text file.
        </li>
        <li>Summary by Year. The Standard skin uses <span
          class="code">SummaryByYear</span> to produce NOAA summaries,
          one for each year, as a simple text file.
        </li>
        <li>Summary "To Date". The Standard skin produce reports
          for the day, week, month, and year-to-date observations. These
          files are HTML. The first, the daily summary (output filename
          is <span class="code">index.html</span>), includes a drop-down
          list that displays the NOAA month and yearly summaries.
        </li>
      </ol>
      <p>
        The encoding for text files is <span class="code">strict_ascii</span>,
        whereas the encoding for html files is <span class="code">html_entities</span>.
        In the Standard skin this is specified by declaring <span
          class="code">encoding = html_entities</span> at the top level
        of <span class="code">[CheetahGenerator]</span> then <span
          class="code">encoding = strict_ascii</span> for each text
        file.
      </p>

      <p>
        Other than <span class="code">SummaryByMonth</span> and <span
          class="code">SummaryByYear</span>, the section names are
        arbitrary. <span class="code">ToDate</span> could just as well
        have been called <span class="code">files_to_date</span>, and
        the sections <span class="code">day</span>, <span class="code">week</span>,
        and <span class="code">month</span> could just as well have been
        called <span class="code">tom</span>, <span class="code">dick</span>,
        and <span class="code">harry</span>.
      </p>

      <h2 class="config_section">[ImageGenerator]</h2>

      <p>This section describes the various options available to the
        image generator.</p>

      <div class="image image-right">
        <img src="images/image_parts.png"
          alt="Part names in a weeWX image" />

        <div class="image_caption">Part names in a weeWX image</div>
      </div>


      <h3>Overall options</h3>

      <p>These are options that affect the overall image.</p>

      <p class="config_option">
        image_width<br /> image_height
      </p>

      <p>The width and height of the image in pixels. Optional.
        Default is 300 x 180 pixels.</p>

      <p class="config_option">image_background_color</p>

      <p>
        The background color of the whole image. Optional. Default is <span
          class='code'>0xf5f5f5</span> ("SmokeGray")
      </p>

      <p class="config_option">chart_background_color</p>

      <p>
        The background color of the chart itself. Optional. Default is <span
          class='code'>0xd8d8d8</span>.
      </p>

      <p class="config_option">chart_gridline_color</p>

      <p>
        The color of the chart grid lines. Optional. Default is <span
          class='code'>0xa0a0a0</span>
      </p>

      <div class="image image-right" style="clear: right">
        <div class="image">
          <img src="images/antialias.gif"
            alt="Effect of anti_alias option" />

          <div class="image_caption">
            A GIF showing the same image with <span class="code">anti_alias=1</span>,
            <span class="code">2</span>, and <span class="code">4</span>.
          </div>
        </div>
        <div class="image">
          <img src="images/weektempdew.png"
            alt="Example of day/night bands" />

          <div class="image_caption">Example of day/night bands in
            a one week image</div>
        </div>
      </div>
      <p class="config_option">anti_alias</p>

      <p>
        Setting to 2 or more might give a sharper image, with fewer
        jagged edges. Experimentation is in order. Default is <span
          class="code">1</span>.
      </p>

      <p class="config_option">show_daynight</p>

      <p>
        Set to <span class="code">true</span> to show day/night bands in
        an image. Otherwise, set to false. This only looks good with day
        or week plots. Optional. Default is <span class="code">false</span>.
      </p>

      <p class="config_option">daynight_day_color</p>

      <p>
        The color to be used for the daylight band. Optional. Default is
        <span class="code">0xffffff</span>.
      </p>

      <p class="config_option">daynight_night_color</p>

      <p>
        The color to be used for the nighttime band. Optional. Default
        is <span class="code">0xf0f0f0</span>, a dark gray.
      </p>

      <p class="config_option">daynight_edge_color</p>

      <p>
        The color to be used in the transition zone between night and
        day. Optional. Default is <span class="code">0xefefef</span>, a
        mid-gray.
      </p>


      <h3>Various label options</h3>

      <p>These are options for the various labels used in the image.</p>

      <p class="config_option">top_label_font_path</p>

      <p>
        The path to the font to be use for the top label. Optional. If
        not given, or if weeWX cannot find the
        font, then the default PIL font will be used.
      </p>

      <p class="config_option">top_label_font_size</p>

      <p>
        The size of the top label in pixels. Optional. The default is <span
          class='code'>10</span>.
      </p>

      <p class="config_option">unit_label_font_path</p>

      <p>
        The path to the font to be use for the unit label. Optional. If
        not given, or if weeWX cannot find the
        font, then the default PIL font will be used.
      </p>

      <p class="config_option">unit_label_font_size</p>

      <p>
        The size of the unit label in pixels. Optional. The default is <span
          class='code'>10</span>.
      </p>

      <p class="config_option">unit_label_font_color</p>

      <p>
        The color of the unit label font. Optional. Default is <span
          class='code'>black</span>.
      </p>

      <p class="config_option">bottom_label_font_path</p>

      <p>
        The path to the font to be use for the bottom label. Optional.
        If not given, or if weeWX cannot find
        the font, then the default PIL font will be used.
      </p>

      <p class="config_option">bottom_label_font_size</p>

      <p>
        The size of the bottom label in pixels. Optional. The default is
        <span class='code'>10</span>.
      </p>

      <p class="config_option">bottom_label_font_color</p>

      <p>
        The color of the bottom label font. Optional. Default is <span
          class='code'>black</span>.
      </p>

      <p class="config_option">bottom_label_format</p>

      <p>
        The format to be used for the bottom label. It should be a <a
          href="http://docs.python.org/library/datetime.html#strftime-strptime-behavior">
          strftime format</a>. Optional. Default is <span class="code">'%m/%d/%y
          %H:%M'</span>.
      </p>

      <p class="config_option">bottom_label_offset</p>

      <p>The margin of the bottom label from the bottom of the plot.
        Default is 3.</p>

      <p class="config_option">axis_label_font_path</p>

      <p>
        The path to the font to be use for the x- and y-axis labels.
        Optional. If not given, or if weeWX
        cannot find the font, then the default PIL font will be used.
      </p>

      <p class="config_option">axis_label_font_size</p>

      <p>
        The size of the x- and y-axis labels in pixels. Optional. The
        default is <span class='code'>10</span>.
      </p>

      <p class="config_option">axis_label_font_color</p>

      <p>
        The color of the x- and y-axis label font. Optional. Default is
        <span class='code'>black</span>.
      </p>

      <p class="config_option">x_label_format</p>

      <p>
        The format to be used for the time labels on the x-axis. It
        should be a <a
          href="http://docs.python.org/library/datetime.html#strftime-strptime-behavior">
          strftime format</a>. Optional. If not given, a sensible format
        will be chosen automatically.
      </p>


      <h3>Plot scaling options</h3>

      <p class="config_option">time_length</p>

      <p>
        The nominal length of the time period to be covered in seconds.
        The exact length of the x-axis is chosen by the plotting engine
        to cover this period. Optional. Default is <span class="code">86400</span>
        (one day).
      </p>

      <p class="config_option">yscale</p>

      <p>
        A 3-way tuple (<span class="code">ylow</span>, <span
          class="code">yhigh</span>, <span class="code">min_interval</span>),
        where <span class="code">ylow</span> and <span class="code">yhigh</span>
        are the minimum and maximum y-axis values, respectively, and <span
          class="code">min_interval</span> is the minimum tick interval.
        If set to <span class="code">None</span>, the corresponding
        value will be automatically chosen. Optional. Default is <span
          class="code">None, None, None</span>. (Choose the y-axis
        minimum, maximum, and minimum increment automatically.)
      </p>


      <h3>Compass rose options</h3>

      <div class="image image-right" style="width: 300px">
        <img src="images/daywindvec.png"
          alt="Example of a progressive vector plot" />

        <div class="image_caption">Example of a vector plot with a
          compass rose in the lower-left</div>
      </div>

      <p class="config_option">rose_label</p>

      <p>
        The label to be used in the compass rose to indicate due North.
        Optional. Default is <span class="code">N</span>.
      </p>

      <p class="config_option">rose_label_font_path</p>

      <p>
        The path to the font to be use for the rose label (the letter
        "N," indicating North). Optional. If not given, or if weeWX
        cannot find the font, then the default PIL font will be used.
      </p>

      <p class="config_option">rose_label_font_size</p>

      <p>
        The size of the compass rose label in pixels. Optional. The
        default is <span class="code">10</span>.
      </p>

      <p class="config_option">rose_label_font_color</p>

      <p>The color of the compass rose label. Optional. Default is
        the same color as the rose itself.</p>

      <p class="config_option">vector_rotate</p>

      <p>
        Causes the vectors to be rotated by this many degrees. Positive
        is clockwise. If westerly winds dominate at your location (as
        they do at mine), then you may want to specify <span
          class="code">+90</span> for this option. This will cause the
        average vector to point straight up, rather than lie flat
        against the x-axis. Optional. The default is <span class='code'>0</span>.
      </p>


      <h3>Shared plot line options</h3>

      <p>These are options shared by all the plot lines.</p>

      <p class="config_option">chart_line_colors</p>

      <p>
        Each chart line is drawn in a different color. This option is a
        list of those colors. If the number of lines exceeds the length
        of the list, then the colors wrap around to the beginning of the
        list. NB: individual line color can be overridden by using
        option <span class="code">color</span>. Optional. In the case of
        bar charts, this is the color of the outline of the bar. Default
        is <span class="code">0xff0000, 0x00ff00, 0x0000ff</span>.
      </p>

      <p class="config_option">chart_fill_colors</p>

      <p>
        A list of the color to be used as the fill of the bar charts.
        Optional. The default is to use the same color as the outline
        color (option <span class="code">chart_line_colors</span>)
        above.
      </p>

      <p class="config_option">chart_line_width</p>

      <p>
        Each chart line can be drawn using a different line width. This
        option is a list of these widths. If the number of lines exceeds
        the length of the list, then the widths wrap around to the
        beginning of the list. NB: individual line widths can be
        overridden by using option <span class="code">width</span>.
        Optional. Default is <span class="code">1, 1, 1</span>.
      </p>


      <h3>Individual line options</h3>

      <p>These are options that are set for individual lines.</p>

      <p class="config_option">aggregate_type</p>

      <p>
        The default is to plot every data point, but this is probably
        not a good idea for any plot longer than a day. By setting this
        option, you can <em>aggregate</em> data by a set time interval.
        Available aggregation types include <span class="code">avg</span>,
        <span class="code">sum</span>, <span class="code">max</span>, <span
          class="code">min</span>, <span class="code">count</span>, and
        <span class="code">last</span>.
      </p>

      <p class="config_option">aggregate_interval</p>

      <p>
        The time period over which the data should be aggregated.
        Required if <span class="code">aggregate_type</span> has been
        set.
      </p>

      <p class="config_option">plot_type</p>

      <p>
        The type of plot for this line. Choices are <span class="code">line</span>,
        <span class="code">bar</span>, or <span class="code">vector</span>.
        Optional. Default is <span class="code">line</span>.
      </p>

      <p class="config_option">color</p>

      <p>
        This option is to override the color for an individual line.
        Optional. Default is to use the color in <span class="code">chart_line_colors</span>.
      </p>

      <p class="config_option">line_type</p>

      <p>
        The type of line to be used. Choices are <span class="code">solid</span>
        or <span class="code">none</span>. Optional. Default is <span
          class="code">solid</span>.
      </p>

      <p class="config_option">marker_type</p>

      <p>
        The type of marker to be used to marke each data point. Choices
        are <span class="code">cross</span>, <span class="code">x</span>,
        <span class="code">circle</span>, <span class="code">box</span>,
        or <span class="code">none</span>. Optional. Default is <span
          class="code">none</span>.
      </p>

      <p class="config_option">marker_size</p>

      <p>
        The size of the marker. Optional. Default is <span class="code">8</span>.
      </p>

      <p class="config_option">line_gap_fraction</p>

      <p>
        If there is a gap between data points bigger than this
        fractional amount of the x-axis, then a gap will be drawn,
        rather than a connecting line. See Section <em><a
          href="#line_gaps">Line gaps</a></em>. Optional. The default is to
        always draw the line.
      </p>

      <p class="config_option">width</p>

      <p>
        This option is to override the line widthfor an individual line.
        Optional. Default is to use the width in <span class="code">chart_line_width</span>.
      </p>

      <p class="config_option">label</p>

      <p>The label to be used for this plot line in the top label.
        Optional. The default is to use the SQL variable name.</p>

      <p class="config_option">data_type</p>

      <p>
        The SQL data type to be used for this plot line. For more
        information, see the section <em><a
          href="#including_same_sql_type_2x">Including the same SQL
            type more than once in a plot</a></em>. Optional. The default is to
        use the section name.
      </p>


      <h2 class="config_section">[CopyGenerator]</h2>

      <p>
        This section is used by generator <span class="code">weewx.reportengine.CopyGenerator</span>
        and controls which files are to be copied over from the skin
        directory to the destination directory. Think of it as "file
        generation," except that rather than going through the template
        engine, the files are simply copied over.
      </p>

      <p class="config_option">copy_once</p>

      <p>This option controls which files get copied over on the
        first invocation of the report engine service. Typically, this
        is things such as style sheets or background GIFs. Wildcards can
        be used.</p>

      <p class="config_option">copy_always</p>

      <p>This is a list of files that should be copied on every
        invocation. Wildcards can be used.</p>

      <p>
        Here is the <span class="code">[CopyGenerator]</span> section
        from the Standard <span class="code">skin.conf</span>
      </p>
      <pre class="tty">[CopyGenerator]
    # This section is used by the generator CopyGenerator

    # List of files to be copied only the first time the generator runs
    copy_once = backgrounds/*, weewx.css, mobile.css, favicon.ico

    # List of files to be copied each time the generator runs
    # copy_always = </pre>
      <p>The Standard skin includes some background images, CSS
        files, and icons that need to be copied once. There are no files
        that need to be copied every time the generator runs.</p>


      <h2 class="config_section" id="generators_section">[Generators]</h2>

      <p>This section defines the list of generators that should be
        run.</p>

      <p class="config_option">generator_list</p>

      <p>This option controls which generators get run for this
        skin. It is a comma separated list. The generators will be run
        in this order.</p>

      <p>
        Here is the <span class="code">[Generators]</span> section from
        the Standard <span class="code">skin.conf</span>
      </p>
      <pre class="tty">[Generators]
    generator_list = weewx.cheetahgenerator.CheetahGenerator, weewx.imagegenerator.ImageGenerator, weewx.reportengine.CopyGenerator</pre>
      <p>The Standard skin uses three generators: CheetahGenerator,
        ImageGenerator, and CopyGenerator.</p>

      <h1 id="localization">Localization</h1>

      <p>What follows is a guide to localizing to a non-English
        language and/or locale. There are two parts: translating to
        different languages and modifying to reflect local conventions
        for displaying data.</p>

      <h2>Translate the templates</h2>

      <p>
        First, you will need to go through the templates and translate
        to your target language. Obvious text strings such as <span
          class="code">"Current Weather Conditions"</span> will need to
        be translated.
      </p>

      <h2>Modify the skin configuration</h2>

      <p>
        Next, you will need to go through <span class="code">skin.conf</span>
        to translate labels and modify formats to follow local
        conventions.
      </p>

      <p>You will probably want to change the generic labels used
        for the observation types:</p>
      <pre class="tty">[Labels]
    ...
    [[Generic]]
        barometer      = Barometer
        dewpoint       = Dew Point
        heatindex      = Heat Index
        inHumidity     = Inside Humidity
        inTemp         = Inside Temperature
        outHumidity    = Outside Humidity
        outTemp        = Outside Temperature
        radiation      = Radiation
        rain           = Rain
        rainRate       = Rain Rate
        rxCheckPercent = ISS Signal Quality
        windDir        = Wind Direction
        windGust       = Gust Speed
        windGustDir    = Gust Direction
        windSpeed      = Wind Speed
        windchill      = Wind Chill
        windgustvec    = Gust Vector
        windvec        = Wind Vector</pre>
      <p>The hemisphere abbreviations may have to be changed:</p>
      <pre class="tty">[Labels]
    hemispheres = N, S, E, W</pre>
      <p>The wind ordinal directions may have to be changed:</p>
      <pre class='tty'>[Units]
    ...
    [[Ordinates]]
        # The ordinal directions. The last one should be for no wind direction
        directions = N, NNE, NE, ENE, E, ESE, SE, SSE, S, SSW, SW, WSW, W, WNW, NW, NNW, N/A </pre>
      <p>Don't forget the moon phases:</p>
      <pre class="tty">[Almanac]
    moon_phases = New, Waxing crescent, First quarter, Waxing gibbous, Full, Waning gibbous, Last quarter, Waning crescent</pre>
      <p id="l11n_unit_labels">
        Most of the unit labels either follow ISO conventions, or are
        unlikely to be used outside English speaking countries (an
        example would be &quot;foot&quot;). But, there are a few
        exceptions, used to label the weeWX and server
        &quot;uptimes&quot;, which can be found in sub-section <span
          class="code">[Units][[Labels]]</span>
      </p>
      <pre class="tty">[Units]
    ...
    [[Labels]]
        ...
        day     = " day",    " days"
        hour    = " hour",   " hours"
        minute  = " minute", " minutes"
        second  = " second", " seconds"</pre>
      <p>
        By default, the time formats will use the local convention
        specified by the LANG environment variable. These can be
        modified individually in the <span class='code'>[Units][[TimeFormats]]</span>
        section.
      </p>
      <pre class='tty'>[Units]
    [[TimeFormats]]
        day        = %X
        week       = %X (%A)
        month      = %x %X
        year       = %x %X
        rainyear   = %x %X
        current    = %x %X
        ephem_day  = %X
        ephem_year = %x %X</pre>

      <h2>Encodings</h2>
      <p>You may have to specify the encoding used</p>
      <ul>
        <li>by a template;</li>
        <li>in any strings substituted by Cheetah.</li>
      </ul>

      <h3>Encoding used in a template</h3>
      <p>
        If you use an encoding other than ASCII in a template, then you must
        include a <span class='code'>#encoding</span>
        directive at the top of the file, informing Cheetah of your choice. 
        If your template includes other templates (by using the <span class='code'>#include</span>
        directive), and those templates use an encoding, then they must include their
        own <span class='code'>#encoding</span> directive as well.
      </p>
        
      <p>
        For example, if you use <span class='code'>UTF-8</span>
        (the default used by all the standard weeWX templates), then the top of 
        your template should look something like this:
      </p>
      <pre class='tty'>#errorCatcher Echo
##
## Specifying an encoding of UTF-8 is usually safe, but if your text is
## actually in Latin-1, then you should replace the string "UTF-8" with "latin-1"
<span class='highlight'>#encoding UTF-8</span>

&lt;!DOCTYPE HTML PUBLIC "-//W3C//DTD XHTML 1.0 Strict//EN" "http://www.w3.org/TR/xhtml1/DTD/xhtml1-strict.dtd"&gt;
</pre>

      <h3>Encoding used in substituted strings</h3>
      <p>
        The other place where encoding matters is in the strings substituted by Cheetah.
        The encoding for these is specified by the 
        <a href="#option_encoding"><span class='code'>encoding</span></a> option
        in the skin configuration file, <span class='code'>skin.conf</span>.
      </p>
      
      <h2 id="environment_variable_LANG">
        Environment variable <span class="code">LANG</span>
      </h2>

      <p>
        Finally, you will need to set the environment variable <span
          class="code">LANG</span> to reflect your locale. For example,
        assuming you set
      </p>
      <pre class="tty">$ export LANG=es_ES.UTF-8</pre>
      <p>
        before running weeWX, then the local
        Spanish names for days of the week and months of the year will
        be used. The decimal point for numbers will also be modified
        appropriately.
      </p>


      <h1 id="service_engine">
        Customizing the weeWX service engine
      </h1>

      <p>This is an advanced topic intended for those who wish to
        try their hand at extending the internal engine in weeWX. Before
        attempting these examples, you should be reasonably proficient
        with Python.</p>

      <p class="warning">Please note that the API to the service
        engine may change in future versions!</p>

      <p>
        At a high level, weeWX consists of an
        <em>engine</em> that is responsible for managing a set of <em>services</em>.
        A service consists of a Python class which binds its member
        functions to various <em>events</em>. The engine arranges to
        have the bound member function called when a specific event
        happens, such as a new LOOP packet arriving.
      </p>

      <p>To customize, you can</p>
      <ul>
        <li>Modify an existing service</li>
        <li>Create a new service</li>
      </ul>
      <p>
        See the table <a href="#default_services">Default services</a>
        above for a list of the services that are normally run.
      </p>

      <h2 id="Customizing_a_service">Modifying an existing service</h2>

      <p>
        The service <span class="code">weewx.engine.StdPrint</span>
        prints out new LOOP and archive packets to the console when they
        arrive. By default, it prints out the entire record, which
        generally includes a lot of possibly distracting information and
        can be rather messy. Suppose you do not like this, and want it
        to print out only the time, barometer reading, and the outside
        temperature whenever a new LOOP packet arrives. This could be
        done by subclassing the default print service <span class="code">StdPrint</span>
        and overriding member function <span class="code">new_loop_packet()</span>.
      </p>

      <p>
        Create the file <span class="code">user/myprint.py</span>:
      </p>
      <pre class="tty">from weewx.engine import StdPrint
from weeutil.weeutil import timestamp_to_string

class MyPrint(StdPrint):

    # Override the default new_loop_packet member function:
    def new_loop_packet(self, event):
        packet = event.packet
        print "LOOP: ", timestamp_to_string(packet['dateTime']),
            "BAR=",  packet.get('barometer', 'N/A'),
            "TEMP=", packet.get('outTemp', 'N/A')</pre>
      <p>
        This service substitutes a new implementation for the member
        function <span class="code">new_loop_packet</span>. This
        implementation prints out the time, then the barometer reading
        (or <span class="code">N/A</span> if it is not available) and
        the outside temperature (or <span class="code">N/A</span>).
      </p>

      <p>
        You then need to specify that your print service class should be
        loaded instead of the default <span class="code">StdPrint</span>
        service. This is done by substituting your service name for <span
          class="code">StdPrint</span> in <span class="code">service_list</span>,
        located in <span class="code">[Engine][[Services]]</span>:
      </p>
      <pre class="tty">[Engine]
    [[Services]]
        ...
        report_services = <span class="highlight">user.myprint.MyPrint</span>, weewx.engine.StdReport</pre>
      <p>
        Note that the <span class="code">report_services</span> must be
        all on one line. Unfortunately, the parser <span class="code">ConfigObj</span>
        does not allow options to be continued on to following lines.
      </p>


      <h2 id="Adding_a_service">Creating a new service</h2>

      <p>
        Suppose there is no service that can be easily customized for
        your needs. In this case, a new one can easily be created by
        subclassing off the abstract base class <span class="code">StdService</span>,
        and then adding the functionality you need. Here is an example
        that implements an alarm, which sends off an email when an
        arbitrary expression evaluates <span class="code">True</span>.
      </p>

      <p>
        This example is included in the standard distribution as <span
          class="code">examples/alarm.py:</span>
      </p>

      <pre class="tty">import time
import smtplib
from email.mime.text import MIMEText
import threading
import syslog

import weewx
from weewx.engine import StdService
from weeutil.weeutil import timestamp_to_string, option_as_list

# Inherit from the base class StdService:
class MyAlarm(StdService):
    """Service that sends email if an arbitrary expression evaluates true"""
    
    def __init__(self, engine, config_dict):
        # Pass the initialization information on to my superclass:
        super(MyAlarm, self).__init__(engine, config_dict)
        
        # This will hold the time when the last alarm message went out:
        self.last_msg_ts = 0
        
        try:
            # Dig the needed options out of the configuration dictionary.
            # If a critical option is missing, an exception will be raised and
            # the alarm will not be set.
            self.expression    = config_dict['Alarm']['expression']
            self.time_wait     = int(config_dict['Alarm'].get('time_wait', 3600))
            self.smtp_host     = config_dict['Alarm']['smtp_host']
            self.smtp_user     = config_dict['Alarm'].get('smtp_user')
            self.smtp_password = config_dict['Alarm'].get('smtp_password')
            self.SUBJECT       = config_dict['Alarm'].get('subject', "Alarm message from weeWX")
            self.FROM          = config_dict['Alarm'].get('from', 'alarm@example.com')
            self.TO            = option_as_list(config_dict['Alarm']['mailto'])
            syslog.syslog(syslog.LOG_INFO, "alarm: Alarm set for expression: '%s'" % self.expression)
            
            # If we got this far, it's ok to start intercepting events:
            self.bind(weewx.NEW_ARCHIVE_RECORD, self.newArchiveRecord)    # NOTE 1
        except KeyError, e:
            syslog.syslog(syslog.LOG_INFO, "alarm: No alarm set.  Missing parameter: %s" % e)
            
    def newArchiveRecord(self, event):
        """Gets called on a new archive record event."""
        
        # To avoid a flood of nearly identical emails, this will do
        # the check only if we have never sent an email, or if we haven't
        # sent one in the last self.time_wait seconds:
        if not self.last_msg_ts or abs(time.time() - self.last_msg_ts) >= self.time_wait :
            # Get the new archive record:
            record = event.record
            
            # Be prepared to catch an exception in the case that the expression contains 
            # a variable that is not in the record:
            try:                                                              # NOTE 2
                # Evaluate the expression in the context of the event archive record.
                # Sound the alarm if it evaluates true:
                if eval(self.expression, None, record):                       # NOTE 3
                    # Sound the alarm!
                    # Launch in a separate thread so it doesn't block the main LOOP thread:
                    t  = threading.Thread(target = MyAlarm.soundTheAlarm, args=(self, record))
                    t.start()
                    # Record when the message went out:
                    self.last_msg_ts = time.time()
            except NameError, e:
                # The record was missing a named variable. Write a debug message, then keep going
                syslog.syslog(syslog.LOG_DEBUG, "alarm: %s" % e)

    def soundTheAlarm(self, rec):
        """This function is called when the given expression evaluates True."""
        
        # Get the time and convert to a string:
        t_str = timestamp_to_string(rec['dateTime'])

        # Log it
        syslog.syslog(syslog.LOG_INFO, "alarm: Alarm expression \"%s\" evaluated True at %s" % (self.expression, t_str))

        # Form the message text:
        msg_text = "Alarm expression \"%s\" evaluated True at %s\nRecord:\n%s" % (self.expression, t_str, str(rec))
        # Convert to MIME:
        msg = MIMEText(msg_text)
        
        # Fill in MIME headers:
        msg['Subject'] = self.SUBJECT
        msg['From']    = self.FROM
        msg['To']      = ','.join(self.TO)
        
        # Create an instance of class SMTP for the given SMTP host:
        s = smtplib.SMTP(self.smtp_host)
        try:
            # Some servers (eg, gmail) require encrypted transport.
            # Be prepared to catch an exception if the server
            # doesn't support it.
            s.ehlo()
            s.starttls()
            s.ehlo()
            syslog.syslog(syslog.LOG_DEBUG, "alarm: using encrypted transport")
        except smtplib.SMTPException:
            syslog.syslog(syslog.LOG_DEBUG, "alarm: using unencrypted transport")

        try:
            # If a username has been given, assume that login is required for this host:
            if self.smtp_user:
                s.login(self.smtp_user, self.smtp_password)
                syslog.syslog(syslog.LOG_DEBUG, "alarm: logged in with user name %s" % (self.smtp_user,))
            
            # Send the email:
            s.sendmail(msg['From'], self.TO,  msg.as_string())
            # Log out of the server:
            s.quit()
        except Exception, e:
            syslog.syslog(syslog.LOG_ERR, "alarm: SMTP mailer refused message with error %s" % (e,))
            raise
        
        # Log sending the email:
        syslog.syslog(syslog.LOG_INFO, "alarm: email sent to: %s" % self.TO)
</pre>

      <p>
        This service expects all the information it needs to be in the
        configuration file <span class="code">weewx.conf</span> in a new
        section called <span class="code">[Alarm]</span>. So, add the
        following lines to your configuration file:
      </p>
      <pre class="tty">[Alarm]
    expression = "outTemp &lt; 40.0"
    time_wait = 3600
    smtp_host = smtp.example.com
    smtp_user = myusername
    smtp_password = mypassword
    mailto = auser@example.com, anotheruser@example.com
    from   = me@example.com
    subject = "Alarm message from weeWX!"</pre>
      <p>
        There are three important points to be noted in this example,
        each marked with a <span class="code">NOTE</span> flag in the
        code.
      </p>
      <ol>
        <li>Here is where the binding happens between an event, <span
          class="code">weewx.NEW_ARCHIVE_RECORD</span> in this example,
          and a member function, <span class="code">self.newArchiveRecord</span>.
          When the event <span class='code'>NEW_ARCHIVE_RECORD</span>
          occurs, the function <span class="code">self.newArchiveRecord</span>
          will be called. There are many other events that can be
          intercepted. Look in the file <span class="code">weewx/__init__.py</span>.
        </li>
        <li>Some hardware does not emit all possible observation
          types in every record. So, it's possible that a record may be
          missing some types that are used in the expression. This try
          block will catch the <span class="code">NameError</span>
          exception that would be raised should this occur.
        </li>
        <li>This is where the test is done for whether or not to
          sound the alarm. The <span class="code">[Alarm]</span>
          configuration options specify that the alarm be sounded when <span
          class="code">outTemp &lt; 40.0</span> evaluates <span
          class="code">True</span>, that is when the outside temperature
          is below 40.0 degrees. Any valid Python expression can be
          used, although the only variables available are those in the
          current archive record.
        </li>
      </ol>
      <p>Another example expression could be:</p>
      <pre class="tty">expression = "outTemp &lt; 32.0 and windSpeed &gt; 10.0"</pre>
      <p>In this case, the alarm is sounded if the outside
        temperature drops below freezing and the wind speed is greater
        than 10.0.</p>

      <p>
        Note that units must be the same as whatever is being used in
        your database. That is, the same as what you specified in option
        <a href="usersguide.htm#option_target_unit"><span
          class="code">target_unit</span></a>.
      </p>

      <p>
        Option <span class="code">time_wait</span> is used to avoid a
        flood of nearly identical emails. The new service will wait this
        long before sending another email out.
      </p>

      <p>
        Email will be sent through the SMTP host specified by option <span
          class="code">smtp_host</span>. The recipient(s) are specified
        by the comma separated option <span class="code">mailto</span>.
      </p>

      <p>
        Many SMTP hosts require user login. If this is the case, the
        user and password are specified with options <span class="code">smtp_user</span>
        and <span class="code">smtp_password</span>, respectively.
      </p>

      <p>
        The last two options, <span class="code">from</span> and <span
          class="code">subject</span> are optional. If not supplied,
          weeWX will supply something sensible.
        Note, however, that some mailers require a valid "from" email
        address and the one weeWX supplies may
        not satisfy its requirements.
      </p>

      <p>
        To make this all work, you must first copy the <span
          class="code">alarm.py</span> file to the <span class="code">user</span>
        directory. Then tell the engine to load this new service by
        adding the service name to the list <span class="code">report_services</span>,
        located in <span class="code">[Engine][[Services]]</span>:
      </p>
      <pre class="tty">[Engine]
   [[Services]]
        report_services = weewx.engine.StdPrint, weewx.engine.StdReport<span
          class="highlight">, user.alarm.MyAlarm</span></pre>
      <p>
        Again, note that the option <span class="code">report_services</span>
        must be all on one line &mdash; the parser <span class="code">ConfigObj</span>
        does not allow options to be continued on to following lines.
      </p>

      <p>
        In addition to the example above, the distribution also includes
        a low-battery alarm (<span class="code">lowBattery.py</span>),
        which is similar, except that it intercepts LOOP events (instead
        of archiving events).
      </p>



      <h2 id="Adding_2nd_source">Adding a second data source</h2>

      <p>A very common problem is wanting to augment the data from
        your weather station with data from some other device.
        Generally, you have two approaches for how to handle this:</p>
      <ul>
        <li>Run two instances of weeWX, each using its own
          database and <span class='code'>weewx.conf</span>
          configuration file. The results are then combined in a final report,
          using weeWX's ability <a href="#Using_multiple_bindings">to
            use more than one database</a>. See the Wiki entry
            <a href="https://github.com/weewx/weewx/wiki/weewx-multi">
            <em>How to run multiple instances of weewx</em></a> for details
            on how to do this.
        </li>
        <li>Run one instance, but use a custom weeWX service to
          augment the records coming from your weather station with data
          from the other device.</li>
      </ul>

      <p>This section covers the latter approach.</p>

      <p>Suppose you have installed an electric meter at your house
        and you wish to correlate electrical usage with the weather. The
        meter has some sort of connection to your computer, allowing you
        to download the total power consumed. At the end of every archive interval
        you want to calculate the amount of power consumed during the interval, 
        then add the results to the record coming off your
        weather station. How would you do this?</p>

      <p>Here is the outline of a service that retrieves the
        electrical consumption data and adds it to the archive record. It 
        assumes that you already have a function 
        <span class='code'>download_total_power()</span> that, somehow, downloads
        the amount of power consumed since time zero.</p>

      <p>
        File <span class="code">user/electricity.py</span>
      </p>
      <pre class="tty">import weewx
from weewx.engine import StdService

class AddElectricity(StdService):

    def __init__(self, engine, config_dict):

      # Initialize my superclass first:
      super(AddElectricity, self).__init__(engine, config_dict)

      # Bind to any new archive record events:
      self.bind(weewx.NEW_ARCHIVE_RECORD, self.new_archive_packet)
      
      self.last_total = None

    def new_archive_packet(self, event):

        total_power = download_total_power()
        
        if self.last_total:
            net_consumed = total_power - self.last_total
            event.record['electricity'] = net_consumed

        self.last_total = total_power</pre>
      <p>
        This adds a new key <span class="code">electricity</span> to the
        record dictionary and sets it equal to the difference between
        the amount of power currently consumed and the amount consumed
        at the last archive record. Hence, it will be the amount
        of power consumed over the archive interval. The unit should
        be Watt-hours.
      </p>

      <p>
        As an aside, it is important that the function
        <span class='code'>download_total_power()</span> does not
        delay very long because it will sit right in the main loop of
        the weeWX engine. If it's
        going to cause a delay of more than a couple seconds you might
        want to put it in a separate thread and feed the results to <span
          class="code">AddElectricity</span> through a queue.
      </p>

      <p>
        To make sure your service gets run, you need to add it to one of
        the service lists in <span class="code">weewx.conf</span>,
        section <span class="code">[Engine]</span>, subsection <span
          class="code">[[Services]]</span>. This subsection lists all
        the services to be run, broken up into different <em>service
          lists</em>. Here's a description of them:
      </p>


      <table id='service_lists' class="indent" style="width: 70%"
        summary="Service lists">
        <tbody>
          <tr class="first_row">
            <td>Service list</td>
            <td>Function</td>
          </tr>
          <tr>
            <td class="code first_col">prep_services</td>
            <td>Perform any actions before the main loop is run.</td>
          </tr>
          <tr>
            <td class="code first_col">data_services</td>
            <td>Augment data, before it is processed.</td>
          </tr>
          <tr>
            <td class="code first_col">process_services</td>
            <td>Process, filter, and massage the data.</td>
          </tr>
          <tr>
            <td class="code first_col">archive_services</td>
            <td>Record the data in a database.</td>
          </tr>
          <tr>
            <td class="code first_col">restful_services</td>
            <td>Upload processed data to an external RESTful
              service.</td>
          </tr>
          <tr>
            <td class="code first_col">report_services</td>
            <td>Run any reports.</td>
          </tr>
        </tbody>
      </table>

      <p>
        These lists are designed to orchestrate the data as it flows
        through the weeWX engine. For example, you want to make sure
        data has been processed by, for example, running it through the
        quality control service, <span class="code">StdQC</span>, before
        putting them in the database. Similarly, the reporting system
        must come <em>after</em> the archiving service. These groups
        insure that things happen in the proper sequence.
      </p>




      <p>
        In our case, the obvious place for our new service is in <span
          class="code">data_services</span>. When you're done, your
        section <span class="code">[Engine]</span> will look something
        like this:
      </p>
      <pre class="tty">
#   This section configures the internal weeWX engine.

[Engine]
    
    [[Services]]
        # This section specifies the services that should be run. They are
        # grouped by type, and the order of services within each group
        # determines the order in which the services will be run.
        prep_services = weewx.engine.StdTimeSynch
        data_services = <span class="highlight">user.electricity.AddElectricity</span>
        process_services = weewx.engine.StdConvert, weewx.engine.StdCalibrate, weewx.engine.StdQC, weewx.wxservices.StdWXCalculate
        archive_services = weewx.engine.StdArchive
        restful_services = weewx.restx.StdStationRegistry, weewx.restx.StdWunderground, weewx.restx.StdPWSweather, weewx.restx.StdCWOP, weewx.restx.StdWOW, weewx.restx.StdAWEKAS
        report_services = weewx.engine.StdPrint, weewx.engine.StdReport
</pre>





      <h1 id="archive_database">Customizing the database</h1>

      <p>For most users the default database will work just fine. It
        has the added advantage of being compatible with the wview
        database. Nevertheless, there may be occasions where you may
        want to add a new SQL type to your database, or change its unit
        system. This section shows you how to do this.</p>


      <h2 id="add_archive_type">Add a new type to the archive
        database</h2>

      <p>
        If you followed the example above, <a href="#Adding_2nd_source"><em>Adding
            a second data source</em></a>, you created a new observation type, <span
          class="code">electricity</span>. Trouble is, there is no
        corresponding type in the schema of the SQL database and,
        therefore, weeWX won't know where to
        store it. How would you add such a type?
      </p>

      <p>
        The utility <a href="utilities.htm#wee_database_utility"><span
          class="code">wee_database</span></a> can be used to do this. It
        will create a new database that is similar to the old database,
        except it will have the new type in its schema.
      </p>

      <p>Here's our general strategy:</p>
      <ol>
        <li>Extend the existing schema with the new type <span
          class="code">electricity</span>.
        </li>
        <li>Modify the <span class="code">wx_binding</span> to use
          the new schema instead of the old.
        </li>
        <li>Make sure you have the necessary permissions to create
          a new database.</li>
        <li>Use the utility <span class="code">wee_database</span>
          to create the new database and populate it with data from the
          old database.
        </li>
        <li>Shuffle databases around so weeWX
          will use the new database.
        </li>
      </ol>
      <p>Here is the recipe that follows that strategy:</p>
      <ol>
        <li>
          <p>
            <strong>Add the new type to our existing schema.</strong>
            The weather schema that comes with weeWX
            is the same as what wview uses. It's located in the file <span
              class="code">schemas/wview.py</span> &mdash; take a look
            at it now. We could just modify it <em>in situ</em>, but
            that would run the risk of confusing the two versions.
            Alternatively, we could copy the file over to a new
            location, and then modify that. But, because our change is
            just a simple addition, we're going to import the wview
            schema and just add on our new type. There's also no reason
            to create a new file. Why not just do it in the file we
            already have, <span class="code">user/electricity.py</span>?
            Add to the bottom of the file:
          </p> <pre class="tty">import schemas.wview
schema_with_electricity = schemas.wview.schema + [('electricity', 'REAL')]</pre>
          <p>
            This creates a new schema (it will have the name <span
              class="code">user.electricity.schema_with_electricity</span>),
            that is just like the old one, except it has a new type <span
              class="code">electricity</span> tacked on to the end.
          </p>
        </li>
        <li>
          <p>
            <strong>Modify <span class="code">wx_binding</span>.
            </strong> When it creates the new, modified database, <span
              class="code">wee_database</span> needs to know to use your
            new schema instead of the old, wview schema. You do this by
            changing the option <span class="code">schema</span> in
            section <span class="code">[DataBindings]</span> in <span
              class="code">weewx.conf</span>. It will look like this
            when you're done:
          </p> <pre class="tty">[DataBindings]
    [[wx_binding]]
        database = archive_sqlite
        table_name = archive
        manager = weewx.wxmanager.WXDaySummaryManager
        <span class="highlight">schema = user.electricity.schema_with_electricity</span></pre>
        </li>

        <li>
          <p>
            <strong>Check permissions.</strong> <span class="code">wee_database</span>
            will create a new database with the same name as the old,
            except with the suffix <span class="code">_new</span>
            attached to the end. Make sure you have the necessary
            permissions to create it. In particular, if you are using
            MySQL, you will need <span class="code">CREATE</span>
            privileges:
          </p> <pre class="tty">mysql&gt; <span class="cmd">GRANT select, update, create, delete, insert ON weewx_new.* TO weewx@localhost;</span></pre>
        </li>
        <li>
          <p>
            <strong>Create and populate the new database.</strong> Now
            run the utility <span class="code">wee_database</span> with
            the <span class="code">--reconfigure</span> option and the
            path to the configuration file:
          </p>

          <p class="tty cmd">wee_database weewx.conf --reconfigure</p>

          <p>
            This will create a new database (nominally, <span
              class="code">weewx.sdb_new</span> if you are using SQLite,
            <span class="code">weewx_new</span> if you are using MySQL)
            using the new schema and populate it with data from the old
            database.
          </p>
        </li>
        <li>
          <p>
            <strong>Shuffle the databases.</strong> Now arrange things
            so weeWX can find the new
            database.
          </p>

          <p class="warning">
            <strong>Warning!</strong><br /> Make a backup of the data
            before doing any of the next steps!
          </p>

          <p>
            You can either shuffle the databases around so the new
            database has the same name as the old database, or edit <span
              class="code">weewx.conf</span> to use the new database
            name. To do the former:
          </p>

          <p>For SQLite:</p> <pre class="tty cmd">cd <span
              class="symcode">SQLITE_ROOT</span>
mv weewx.sdb_new weewx.sdb</pre>
          <p>For MySQL:</p>
          <pre class="tty"><span class="cmd">mysql -u &lt;username&gt; --password=&lt;mypassword&gt;</span>
mysql&gt;<span class="cmd"> DROP DATABASE weewx;</span>                             # Delete the old database
mysql&gt;<span class="cmd"> CREATE DATABASE weewx;</span>                           # Create a new one with the same name
mysql&gt;<span class="cmd"> RENAME TABLE weewx_new.archive TO weewx.archive;</span> # Rename to the nominal name</pre>
        </li>
        <li>
          <p>
            It's worth noting that there's actually a hidden, last step:
            rebuilding the daily summaries inside the new database. This
            will be done automatically by weeWX
            at the next startup. Alternatively, it can be done manually
            using the <a href="utilities.htm#wee_database_utility"><span
              class="code">wee_database</span></a> utility and the <span
              class="code">--rebuild-daily</span> option:
          </p> <pre class="tty cmd">wee_database weewx.conf --rebuild-daily</pre>
        </li>
      </ol>


      <h2 id="Changing_the_unit_system">Changing the unit system</h2>

      <p>
        Normally, data are stored in the databases using US Customary
        units and, normally, you don't care; it is an "implementation
        detail". Data can always be displayed using any units you want.
        The <a href="#customizing_reports">Customizing reports</a>
        section explains how to do this. Nevertheless, there may be
        special situations where you wish to store the data in Metric
        units. For example, you may need to allow direct programmatic
        access to the databases from another piece of software that
        expects metric units.
      </p>

      <p>
        WeeWX does not allow you to change the database unit system
        midstream. You can't start with one unit system then, in the
        middle of the database, switch to another. See the section <span
          class="code"> <a href="usersguide.htm#StdConvert">[StdConvert]</a></span>
        in the weeWX User's Guide. However, you can reconfigure the
        database by copying it to a new database, performing the unit
        conversion along the way. You then use this new database.
      </p>

      <p>Here is the general strategy:</p>
      <ol>
        <li>Modify <span class="code">weewx.conf</span> to reflect
          your choice of the new unit system to use. Your choices are <span
          class='code'>US</span>, <span class="code">METRIC</span>, or <span
          class="code">METRICWX</span>. See the <em><a
            href="#units">Appendix: Units</a></em> for the exact differences
          between these three choices.
        </li>
        <li>Make sure you have the necessary permissions to create
          the new database.</li>
        <li>Use the utility <a
          href="utilities.htm#wee_database_utility"><span
            class="code">wee_database</span></a> to create the new database
          and populate it with data from the old database.
        </li>
        <li>Shuffle databases around so weeWX
          will use the new database.
        </li>
      </ol>
      <p>Here is the recipe that follows that strategy:</p>
      <ol>
        <li>
          <p>
            <strong>Modify <span class="code">weewx.conf</span>.
            </strong> Edit the configuration file to change option <span
              class="code">target_unit</span> in section <span
              class="code"><a href="usersguide.htm#StdConvert">[StdConvert]</a></span>
            to reflect your choice. If you are switching to metric
            units, the option will look like:
          </p> <pre class="tty">[StdConvert]
    target_unit = METRICWX</pre>
        </li>
        <li>
          <p>
            <strong>Check permissions.</strong> The reconfiguration
            utility will create a new database with the same name as the
            old, except with the suffix <span class="code">_new</span>
            attached to the end. Make sure you have the necessary
            permissions to do this. In particular, if you are using
            MySQL, you will need <span class="code">CREATE</span>
            privileges.
          </p>
        </li>
        <li>
          <p>
            <strong>Create and populate the new database.</strong> Now
            run the utility <span class="code">wee_database</span> with
            the <span class="code">--reconfigure</span> option:
          </p> <pre class="tty cmd">wee_database weewx.conf --reconfigure</pre>
          <p>
            This will create a new database (nominally, <span
              class="code">weewx.sdb_new</span> if you are using SQLite,
            <span class="code">weewx_new</span> if you are using MySQL),
            using the schema found in <span class="code">user/schemas.py</span>,
            and populate it with data from the old database, while
            performing the unit conversion.
          </p>
        </li>
        <li>
          <p>
            <strong>Shuffle the databases.</strong> Now arrange things
            so weeWX can find the new database.
          </p>

          <p class="warning">
            <strong>Warning!</strong><br /> Make a backup of the data
            before doing any of the next steps!
          </p>

          <p>
            You can either shuffle the databases around so the new
            database has the same name as the old database, or edit <span
              class="code">weewx.conf</span> to use the new database
            name. To do the former:
          </p>

          <p>For SQLite:</p> <pre class="tty cmd">cd <span
              class="symcode">SQLITE_ROOT</span>
mv weewx.sdb_new weewx.sdb</pre>
          <p>For MySQL:</p>
          <pre class="tty"><span class="cmd">mysql -u &lt;username&gt; --password=&lt;mypassword&gt;</span>
mysql&gt;<span class="cmd"> DROP DATABASE weewx;</span>                             # Delete the old database
mysql&gt;<span class="cmd"> CREATE DATABASE weewx;</span>                           # Create a new one with the same name
mysql&gt;<span class="cmd"> RENAME TABLE weewx_new.archive TO weewx.archive;</span> # Rename to the nominal name</pre>
        </li>
        <li>
          <p>
            It's worth noting that there's actually a hidden, last step:
            rebuilding the daily summaries inside the new database. This
            will be done automatically by weeWX
            at the next startup. Alternatively, it can be done manually
            using the <a href="utilities.htm#wee_database_utility"><span
              class="code">wee_database</span></a> utility and the <span
              class="code">--rebuild-daily</span> option:
          </p> <pre class="tty cmd">wee_database weewx.conf --rebuild-daily</pre>
        </li>
      </ol>

      <h2>Rebuilding the daily summaries</h2>

      <p>
        The <span class="code">wee_database</span> utility can also be
        used to rebuild the daily summaries:
      </p>

      <pre class="tty cmd">wee_database weewx.conf --rebuild-daily</pre>

      <p>In most cases this will be sufficient; however, if
        anomalies remain in the daily summaries the daily summary tables
        may be dropped first before rebuilding:</p>

      <pre class="tty cmd">wee_database weewx.conf --drop-daily</pre>

      <p>
        The summaries will automatically be rebuilt the next time
        weeWX starts, or they can be rebuilt with the utility:
      </p>

      <pre class="tty cmd">wee_database weewx.conf --rebuild-daily</pre>





      <h1 id="customizing_units">Customizing units and unit groups</h1>

      <p class="warning">
        <strong>Warning!</strong><br />
        This is an area that is rapidly changing in weeWX.
        Presently, new units and unit groups are added by manipulating
        the internal dictionaries in weeWX (as described below). In the future,
        they may be specified in <span class='code'>weewx.conf</span>.
      </p>

      <h2>Assigning a unit group</h2>
      <p>
        In the examples above, we created a new observation type, <span
          class='code'>electricity</span>, and added it to the database
        schema. Now we would like to recognize that it is a member of
        the unit group <span class='code'>group_energy</span> (which
        already exists), so it can enjoy the labels and formats
        already provided for this group. This is done by extending the dictionary <span
          class='code'>weewx.units.obs_group_dict</span>, typically by
        adding Python code to the file <span class='code'>user/extensions.py</span>:
      </p>
      <pre class='tty'>import weewx.units
weewx.units.obs_group_dict['electricity'] = 'group_energy'</pre>

      <p>Once the observation has been associated with a unit group,
        the unit labels and other tag syntax will work for that
        observation. So, now a tag like:</p>
      <pre class='tty'>$month.electricity.sum</pre>
      <p>will return the total amount of electricity consumed for 
        the month, in Watt-hours.</p>

      <h2>Creating a new unit group</h2>
      <p>
        That was an easy one, because there was already an existing
        group, <span class='code'>group_amp</span>, that covered our new
        observation type. But, what if we are measuring something entirely new, like
        force with time? There is nothing in the existing system of
        units that covers things like newtons or pounds. We will have to
        define these new units, as well as the unit group they can
        belong to.
      </p>
      <p>
        We assume we have a new observation type, <span class='code'>force</span>,
        that we are measuing over time. We will create a new unit group,
        <span class='code'>group_force</span>, and new units, <span
          class='code'>newton</span> and <span class='code'>pound</span>.
        Our new observation, <span class='code'>force</span>, will
        belong to <span class='code'>group_force</span>, and will be
        measured in units of <span class='code'>newton</span> or <span
          class='code'>pound</span>.
      </p>
      <ol>
        <li>As before, we start by specifying what group our new
          observation type belongs to: <pre class='tty'>
import weewx.units
weewx.units.obs_group_dict['force'] = 'group_force'</pre>
        </li>
        <li>Next, we specify what unit is used to measure force in
          the three standard unit systems used by weewx. <pre class='tty'>
weewx.units.USUnits['group_force'] = 'pound'
weewx.units.MetricUnits['group_force'] = 'newton'
weewx.units.MetricWXUnits['group_force'] = 'newton'</pre>
        </li>
        <li>Then we specify what formats and labels to use for <span
          class='code'>newton</span> and <span class='code'>pound</span>:
          <pre class='tty'>
weewx.units.default_unit_format_dict['newton'] = '%.1f'
weewx.units.default_unit_format_dict['pound']  = '%.1f'

weewx.units.default_unit_label_dict['newton'] = ' newton'
weewx.units.default_unit_label_dict['pound']  = ' pound'</pre>
        </li>
        <li>Finally, we specify how to convert between them:<pre class='tty'>
weewx.units.conversionDict['newton'] = {'pound':  lambda x : x * 0.224809}
weewx.units.conversionDict['pound']  = {'newton': lambda x : x * 4.44822}
</pre>

        </li>
      </ol>

      <h2>Use the new types</h2>

      <p>Now you've added a new type. How do you use it?</p>

      <p>
        Pretty much like any other type. For example, to do a plot of
        the month's electric consumption, totaled by day, add this
        section to the <span class="code">[[month_images]]</span>
        section of <span class="code">skin.conf</span>:
      </p>
      <pre class="tty">[[[monthelectric]]]
    [[[[electricity]]]]
        aggregate_type = sum
        aggregate_interval = 86400
        label = Electric consumption (daily total)</pre>
      <p>
        This will cause the generation of an image <span class="code">monthelectric.png</span>,
        showing a plot of each day's consumption for the past month.
      </p>

      <p>If you wish to use the new type in the templates, it will
        be available using the same syntax as any other type. Here are
        some other tags that might be useful:</p>
      <table class="indent">
        <tbody>
          <tr class="first_row">
            <td>Tag</td>
            <td>Meaning</td>
          </tr>
          <tr>
            <td class="code">$day.electricity.sum</td>
            <td>Total consumption since midnight</td>
          </tr>
          <tr>
            <td class="code">$year.electricity.sum</td>
            <td>Total consumption since the first of the year</td>
          </tr>
          <tr>
            <td class="code">$year.electricity.max</td>
            <td>The most consumed during any archive period</td>
          </tr>
          <tr>
            <td class="code">$year.electricity.maxsum</td>
            <td>The most consumed during a day</td>
          </tr>
          <tr>
            <td class="code">$year.electricity.maxsumtime</td>
            <td>The day it happened.</td>
          </tr>
          <tr>
            <td class="code">$year.electricity.sum_ge(5000.0)</td>
            <td>The number of days of the year where more than 5.0 kWh of
              energy was consumed.</td>
          </tr>
        </tbody>
      </table>


      <h1 id="porting">Porting to new hardware</h1>

      <p>Naturally, this is an advanced topic but, nevertheless, I'd
        like to encourage any Python wizards out there to give it a try.
        Of course, I have selfish reasons for this: I don't want to have
        to buy every weather station ever invented, and I don't want my
        roof to look like a weather station farm!</p>

      <h2>General guidelines</h2>

      <ul>
        <li>The driver should emit data as it receives it from the
          hardware (no caching).</li>
        <li>The driver should emit only data it receives from the
          hardware (no "filling in the gaps").</li>
        <li>The driver should not modify the data unless the
          modification is directly related to the hardware (e.g.,
          decoding a hardware-specific sensor value).</li>
        <li>If the hardware flags "bad data", then the driver
          should emit a null value for that datum (Python <span
          class="code">None</span>).
        </li>
        <li>The driver should not calculate any derived variables
          (such as dewpoint). The service <span class="code">StdWXService</span>
          will do that.
        </li>
        <li>However, if the hardware emits a derived variable, then
          the driver should emit it.</li>
      </ul>

      <h2>Implement the driver</h2>

      <p>
        Create a file in the user directory, say <span class="code">mydriver.py</span>.
        This file will contain the driver class as well as any
        hardware-specific code. Do not put it in the 
          <span class="code">weewx/drivers</span>
        directory or it will be deleted when you upgrade weeWX.
      </p>

      <p>
        Inherit from the abstract base class <span class="code">weewx.drivers.AbstractDevice</span>.
        Try to implement as many of its methods as you can. At the very
        minimum, you must implement the first three methods, <span
          class="code">loader</span>, <span class="code">hardware_name</span>,
        and <span class="code">genLoopPackets</span>.
      </p>

      <h3>
        <span class="code">loader</span>
      </h3>

      <p>This is a factory function that returns an instance of your
        driver. It has two arguments: the configuration dictionary, and
        a reference to the weeWX engine.</p>

      <h3>
        <span class="code">hardware_name</span>
      </h3>

      <p>
        Return a string with a short nickname for the hardware, such as
        <span class="code">"ACME X90"</span>
      </p>

      <h3>
        <span class="code">genLoopPackets</span>
      </h3>

      <p>
        This should be a <a
          href="https://wiki.python.org/moin/Generators">generator
          function</a> that yields loop packets, one after another. Don't
        worry about stopping it: the engine will do this when an archive
        record is due. A "loop packet" is a dictionary. At the very
        minimum it must contain keys for the observation time and for
        the units used within the packet.
      </p>
      <table class="indent" style="width: 60%">
        <caption>Required keys</caption>
        <tbody>
          <tr>
            <td class="code first_col">dateTime</td>
            <td>The time of the observation in unix epoch time.</td>
          </tr>
          <tr>
            <td class="code first_col">usUnits</td>
            <td>The unit system used. <span class="code">weewx.US</span>
              for US customary, <span class="code">weewx.METRICWX</span>,
              or <span class="code">weewx.METRIC</span> for metric. See
              the file <span class="code">units.py</span>, dictionaries
              <span class="code">USUnits</span>, <span class="code">MetricWXUnits</span>,
              and <span class="code">MetricUnits</span> for the exact
              definition of each.
            </td>
          </tr>
        </tbody>
      </table>
      <p>
        Then include any observation types you have in the dictionary.
        Every packet need not contain the same set of observation types.
        Different packets can use different unit systems, but all
        observations within a packet must use the same unit system. If
        your hardware has an error and you don't have a value, you can
        either leave it out of the dictionary or (preferred) set its
        value to <span class="code">None</span>.
      </p>

      <p>
        A couple of observation types are tricky. In particular, <span
          class="code">rain</span>. Generally, weeWX
        expects to see a packet with the amount of rain that fell in
        that packet period included as observation <span class="code">rain</span>.
        It then sums up all the values to get the total rainfall and
        emits that in the archive record. If your hardware does not
        provide this value, you might have to infer it from changes in
        whatever value it provides, for example changes in the daily or
        monthly rainfall. I know this is not the best solution, but it
        is the most general solution. Any alternatives are welcome!
      </p>

      <p>
        Wind is another tricky one. It is actually broken up into four
        different observations: <span class="code">windSpeed</span>, <span
          class="code">windDir</span>, <span class="code">windGust</span>,
        and <span class="code">windGustDir</span>. Supply as many as you
        can. The directions should be compass directions in degrees
        (0=North, 90=East, etc.).
      </p>

      <p>Be careful when reporting pressure. There are three
        observations related to pressure. Some stations report only the
        station pressure, others calculate and report sea level
        pressures.</p>
      <table class="indent" style="width: 60%">
        <caption>Pressure types</caption>
        <tbody>
          <tr>
            <td class="code first_col">pressure</td>
            <td>The <em>Station Pressure</em> (SP), which is the
              raw, absolute pressure measured by the station. This is
              the true barometric pressure for the station.
            </td>
          </tr>
          <tr>
            <td class="code first_col">barometer</td>
            <td>The <em>Sea Level Pressure</em> (SLP) obtained by
              correcting the <em>Station Pressure</em> for altitude and
              local temperature. This is the pressure reading most
              commonly used by meteorologist to track weather systems at
              the surface, and this is the pressure that is uploaded to
              weather services by weeWX. It is
              the station pressure reduced to mean sea level using local
              altitude and local temperature.
            </td>
          </tr>
          <tr>
            <td class="code first_col">altimeter</td>
            <td>The <em>Altimeter Setting</em> (AS) obtained by
              correcting the <em>Station Pressure</em> for altitude.
              This is the pressure reading most commonly heard in
              weather reports. It is not the true barometric pressure of
              a station, but rather the station pressure reduced to mean
              sea level using altitude and an assumed temperature
              average.
            </td>
          </tr>
        </tbody>
      </table>

      <h3>
        <span class="code">genArchiveRecords()</span>
      </h3>

      <p>
        If your hardware does not have an archive record logger, then
        weeWX can do the record generation for
        you. It will automatically collect all the types it sees in your
        loop packets then emit a record with the averages (in some cases
        the sum or max value) of all those types. If it doesn't see a
        type, then it won't appear in the emitted record.
      </p>

      <p>
        However, if your hardware does have a logger, then you should
        implement method <span class="code">genArchiveRecords()</span>
        as well. It should be a generator function that returns all the
        records since a given time.
      </p>

      <h3>
        <span class="code">archive_interval</span>
      </h3>

      <p>
        If you implement function <span class="code">genArchiveRecords()</span>
        above, then you should also implement <span class='code'>archive_interval</span>
        as either an attribute, or as a <a
          href="https://docs.python.org/2/library/functions.html#property">property
          function</a>. It should return the archive interval in seconds.
      </p>

      <h3>
        <span class="code">getTime()</span>
      </h3>

      <p>If your hardware has an onboard clock and supports reading
        the time from it, then you may want to implement this method. It
        takes no argument. It should return the time in Unix Epoch Time.
      </p>

      <h3>
        <span class="code">setTime()</span>
      </h3>

      <p>
        If your hardware has an onboard clock and supports <em>setting</em>
        it, then you may want to implement this method. It takes no
        argument and does not need to return anything.
      </p>

      <h3>
        <span class="code">closePort()</span>
      </h3>

      <p>
        If the driver needs to close a serial port, terminate a thread,
        close a database, or perform any other activity before the
        application terminates, then you must supply this function.
        WeeWX will call it if it needs to shut
        down your console (usually in the case of an error).
      </p>

      <h2>Define the configuration</h2>

      <p>
        You then include a new section in the configuration file
        <span class="code">weewx.conf</span> that includes any options your
        driver needs. It should also include an entry
        <span class="code">driver</span>
        that points to where your driver can be found. Set option
        <span class="code">station_type</span> to your new section type and
        your driver will be loaded.
      </p>

      <h2>Examples</h2>

      <p>
        The <span class='code'>fileparse</span> driver is perhaps the
        most simple example of a weeWX driver.
        It reads name-value pairs from a file and uses the values as
        sensor 'readings'. The code is located in <span class="code">extensions/fileparse/bin/user/fileparse.py</span>
      </p>

      <p>
        Take a look at the simulator code in <span class='code'>bin/weewx/drivers/simulator.py</span>.
        It's dirt simple and you can easily play with it. Many people
        have successfully used it as a starting point for writing their
        own custom driver.
      </p>

      <p>
        The Ultimeter (<span class="code">ultimeter.py</span>) and
        WMR100 (<span class="code">wmr100.py</span>) drivers illustrate
        how to communicate with serial and USB hardware, respectively.
        They also show different approaches for decoding data.
        Nevertheless, they are pretty straightforward.
      </p>

      <p>
        The driver for the Vantage series is by far the most
        complicated. It actually multi-inherits from not only <span
          class="code">AbstractDevice</span>, but also <span
          class="code">StdService</span>. That is, it also participates
        in the engine as a service.
      </p>

      <p>Naturally, there are a lot of subtleties that I've glossed
        over in this high-level description. If you're game, give it a
        try — I'm happy to help you out!</p>

      <h1 id="extensions">Extensions</h1>

      <p>
        A key feature of weeWX is its ability
        to be extended by installing 3rd party <em>extensions</em>.
        Extensions are a way to package one or more customizations so
        they can be installed and distributed as a functional group.
      </p>

      <p>Customizations typically fall into one of these categories:</p>
      <ul>
        <li>search list extension</li>
        <li>template</li>
        <li>skin</li>
        <li>service</li>
        <li>generator</li>
        <li>driver</li>
      </ul>

      <p>
        Take a look at the <a href="https://github.com/weewx/weewx/wiki">
          weeWX wiki
        </a> for a sampling of some of the extensions that are available.
      </p>


      <!-- Utility wee_extension moved to utilities.htm -->


      <h2>Creating an extension</h2>

      <p>
        Now that you have made some customizations, you might want to
        share those changes with other weeWX
        users. Put your customizations into an extension to make
        installation, removal, and distribution easier.
      </p>

      <p>Here are a few guidelines for creating extensions:</p>
      <ul>
        <li>Extensions should not modify or depend upon existing
          skins. An extension should include its own, standalone skin to
          illustrate any templates, search list extension, or generator
          features.</li>
        <li>Extensions should not modify the database schemas. If
          it requires data not found in the default databases, an
          extension should provide its own database and schema.</li>
      </ul>

      <h2>How to package an extension</h2>

      <p>
        The structure of an extension mirrors that of weeWX
        itself. If the customizations include a skin, the extension will
        have a skins directory. If the customizations include python
        code, the extension will have a <span class='code'>bin/user</span>
        directory.
      </p>

      <p>Each extension should also include:</p>
      <ul>
        <li><span class='code'>readme.txt</span> - a summary of
          what the extension does, list of pre-requisites (if any), and
          instructions for installing the extension manually</li>
        <li><span class='code'>changelog</span> - an enumeration of
          changes in each release</li>
        <li><span class='code'>install.py</span> - python code used
          by the weeWX ExtensionInstaller</li>
      </ul>
      <p>
        For example, here is the structure of a skin called <span
          class='code'>basic</span>:
      </p>

      <pre class='tty'>basic/
basic/changelog
basic/install.py
basic/readme.txt
basic/skins/
basic/skins/basic/
basic/skins/basic/basic.css
basic/skins/basic/current.inc
basic/skins/basic/favicon.ico
basic/skins/basic/hilo.inc
basic/skins/basic/index.html.tmpl
basic/skins/basic/skin.conf</pre>

      <p>
        Here is the structure of a search list extension called <span
          class='code'>xstats</span>:
      </p>

      <pre class='tty'>xstats/
xstats/changelog
xstats/install.py
xstats/readme.txt
xstats/bin/
xstats/bin/user/
xstats/bin/user/xstats.py</pre>

      <p>
        See the <span class='code'>extensions</span> directory of the
        weeWX source for examples.
      </p>

      <p>To distribute an extension, simply create a compressed
        archive of the extension directory.</p>

      <p>
        For example, create the compressed archive for the <span
          class='code'>basic</span> skin like this:
      </p>

      <p class='tty cmd'>tar cvfz basic.tar.gz basic</p>

      <h1 id="archive_types">Appendix: Archive Types</h1>

      <p>
        <em>Archive types</em> are weather observations that have come
        from your instrument and been stored in the <em>archive
          database</em>, a SQL database. They represent the <em>current
          conditions</em> as of some time. They are available to be used in
        two places:
      </p>
      <ul>
        <li>In your template files as a tag with period <span
          class="code">$current</span>. Hence, the tag <span
          class="code">$current.outTemp</span> represents the latest
          current outside temperature.
        </li>
        <li>In your plot graphs. Here, a line in the graph
          represents the set of current observations over a time period.
          While each plot point in a graph may represent an aggregation,
          do not confuse this aggregation with the statistical
          aggregation. The former is done with the archive database, the
          latter with the statistical database.</li>
      </ul>
      <p>
        The following table shows all the possible archive types and
        whether they can be used in tag <span class="code">$current</span>
        or in a plot. Note that just because a type appears in the table
        does not necessarily mean that it is available for <em>your</em>
        station setup. That would depend on whether your instrument
        supports the type.
      </p>
      <table class="indent">
        <caption>Archive types</caption>
        <tbody>
          <tr class="first_row">
            <td>Archive Type</td>
            <td style="width: 200px">SQL Type<br /> <span
              style="font-size: 80%">(appears in archive
                database)</span></td>
            <td>Can be used <br /> in plots
            </td>
            <td>Can be used <br /> in tag <span class="code">$current</span></td>
          </tr>
          <tr>
            <td class="first_col code">altimeter</td>
            <td>X</td>
            <td>X</td>
            <td>X</td>
          </tr>
          <tr>
            <td class="first_col code">barometer</td>
            <td>X</td>
            <td>X</td>
            <td>X</td>
          </tr>
          <tr>
            <td class="first_col code">consBatteryVoltage</td>
            <td>X</td>
            <td>X</td>
            <td>X</td>
          </tr>
          <tr>
            <td class="first_col code">dateTime</td>
            <td>X</td>
            <td><br /></td>
            <td>X (represents current time)</td>
          </tr>
          <tr>
            <td class="first_col code">dewpoint</td>
            <td>X</td>
            <td>X</td>
            <td>X</td>
          </tr>
          <tr>
            <td class="first_col code">ET</td>
            <td>X</td>
            <td>X</td>
            <td>X</td>
          </tr>
          <tr>
            <td class="first_col code">extraHumid1</td>
            <td>X</td>
            <td>X</td>
            <td>X</td>
          </tr>
          <tr>
            <td class="first_col code">extraHumid2</td>
            <td>X</td>
            <td>X</td>
            <td>X</td>
          </tr>
          <tr>
            <td class="first_col code">extraTemp1</td>
            <td>X</td>
            <td>X</td>
            <td>X</td>
          </tr>
          <tr>
            <td class="first_col code">extraTemp2</td>
            <td>X</td>
            <td>X</td>
            <td>X</td>
          </tr>
          <tr>
            <td class="first_col code">extraTemp3</td>
            <td>X</td>
            <td>X</td>
            <td>X</td>
          </tr>
          <tr>
            <td class="first_col code">hail</td>
            <td>X</td>
            <td>X</td>
            <td>X</td>
          </tr>
          <tr>
            <td class="first_col code">hailRate</td>
            <td>X</td>
            <td>X</td>
            <td>X</td>
          </tr>
          <tr>
            <td class="first_col code">heatindex</td>
            <td>X</td>
            <td>X</td>
            <td>X</td>
          </tr>
          <tr>
            <td class="first_col code">heatingTemp</td>
            <td>X</td>
            <td>X</td>
            <td>X</td>
          </tr>
          <tr>
            <td class="first_col code">heatingVoltage</td>
            <td>X</td>
            <td>X</td>
            <td>X</td>
          </tr>
          <tr>
            <td class="first_col code">inHumidity</td>
            <td>X</td>
            <td>X</td>
            <td>X</td>
          </tr>
          <tr>
            <td class="first_col code">inTemp</td>
            <td>X</td>
            <td>X</td>
            <td>X</td>
          </tr>
          <tr>
            <td class="first_col code">inTempBatteryStatus</td>
            <td>X</td>
            <td>X</td>
            <td>X</td>
          </tr>
          <tr>
            <td class="first_col code">interval</td>
            <td>X</td>
            <td>X</td>
            <td>X</td>
          </tr>
          <tr>
            <td class="first_col code">leafTemp2</td>
            <td>X</td>
            <td>X</td>
            <td>X</td>
          </tr>
          <tr>
            <td class="first_col code">leafWet2</td>
            <td>X</td>
            <td>X</td>
            <td>X</td>
          </tr>
          <tr>
            <td class="first_col code">outHumidity</td>
            <td>X</td>
            <td>X</td>
            <td>X</td>
          </tr>
          <tr>
            <td class="first_col code">outTemp</td>
            <td>X</td>
            <td>X</td>
            <td>X</td>
          </tr>
          <tr>
            <td class="first_col code">outTempBatteryStatus</td>
            <td>X</td>
            <td>X</td>
            <td>X</td>
          </tr>
          <tr>
            <td class="first_col code">pressure</td>
            <td>X</td>
            <td>X</td>
            <td>X</td>
          </tr>
          <tr>
            <td class="first_col code">radiation</td>
            <td>X</td>
            <td>X</td>
            <td>X</td>
          </tr>
          <tr>
            <td class="first_col code">rain</td>
            <td>X</td>
            <td>X</td>
            <td>X</td>
          </tr>
          <tr>
            <td class="first_col code">rainBatteryStatus</td>
            <td>X</td>
            <td>X</td>
            <td>X</td>
          </tr>
          <tr>
            <td class="first_col code">rainRate</td>
            <td>X</td>
            <td>X</td>
            <td>X</td>
          </tr>
          <tr>
            <td class="first_col code">referenceVoltage</td>
            <td>X</td>
            <td>X</td>
            <td>X</td>
          </tr>
          <tr>
            <td class="first_col code">rxCheckPercent</td>
            <td>X</td>
            <td>X</td>
            <td>X</td>
          </tr>
          <tr>
            <td class="first_col code">soilMoist1</td>
            <td>X</td>
            <td>X</td>
            <td>X</td>
          </tr>
          <tr>
            <td class="first_col code">soilMoist2</td>
            <td>X</td>
            <td>X</td>
            <td>X</td>
          </tr>
          <tr>
            <td class="first_col code">soilMoist3</td>
            <td>X</td>
            <td>X</td>
            <td>X</td>
          </tr>
          <tr>
            <td class="first_col code">soilMoist4</td>
            <td>X</td>
            <td>X</td>
            <td>X</td>
          </tr>
          <tr>
            <td class="first_col code">soilTemp1</td>
            <td>X</td>
            <td>X</td>
            <td>X</td>
          </tr>
          <tr>
            <td class="first_col code">soilTemp2</td>
            <td>X</td>
            <td>X</td>
            <td>X</td>
          </tr>
          <tr>
            <td class="first_col code">soilTemp3</td>
            <td>X</td>
            <td>X</td>
            <td>X</td>
          </tr>
          <tr>
            <td class="first_col code">soilTemp4</td>
            <td>X</td>
            <td>X</td>
            <td>X</td>
          </tr>
          <tr>
            <td class="first_col code">supplyVoltage</td>
            <td>X</td>
            <td>X</td>
            <td>X</td>
          </tr>
          <tr>
            <td class="first_col code">txBatteryStatus</td>
            <td>X</td>
            <td>X</td>
            <td>X</td>
          </tr>
          <tr>
            <td class="first_col code">usUnits</td>
            <td>X</td>
            <td>X</td>
            <td>X</td>
          </tr>
          <tr>
            <td class="first_col code">UV</td>
            <td>X</td>
            <td>X</td>
            <td>X</td>
          </tr>
          <tr>
            <td class="first_col code">windvec</td>
            <td> </td>
            <td>X (special vector type)</td>
            <td> </td>
          </tr>
          <tr>
            <td class="first_col code">windBatteryStatus</td>
            <td>X</td>
            <td>X</td>
            <td>X</td>
          </tr>
          <tr>
            <td class="first_col code">windDir</td>
            <td>X</td>
            <td>X</td>
            <td>X</td>
          </tr>
          <tr>
            <td class="first_col code">windGust</td>
            <td>X</td>
            <td>X</td>
            <td>X</td>
          </tr>
          <tr>
            <td class="first_col code">windGustDir</td>
            <td>X</td>
            <td>X</td>
            <td>X</td>
          </tr>
          <tr>
            <td class="first_col code">windSpeed</td>
            <td>X</td>
            <td>X</td>
            <td>X</td>
          </tr>
          <tr>
            <td class="first_col code">windchill</td>
            <td>X</td>
            <td>X</td>
            <td>X</td>
          </tr>
        </tbody>
      </table>

      <h1 id="aggregation_types">Appendix: Aggregation types</h1>

      <table class="indent">
        <caption>Aggregation types</caption>
        <tbody>
          <tr class="first_row">
            <td>Aggregation type</td>
            <td>Meaning</td>
          </tr>
          <tr>
            <td class="first_col code">avg</td>
            <td>The average value in the aggregation period.</td>
          </tr>
          <tr>
            <td class="first_col code">sum</td>
            <td>The sum of values in the aggregation period.</td>
          </tr>
          <tr>
            <td class="first_col code">count</td>
            <td>The number of non-null values in the aggregation
              period.</td>
          </tr>
          <tr>
            <td class="first_col code">min</td>
            <td>The minimum value in the aggregation period.</td>
          </tr>
          <tr>
            <td class="first_col code">mintime</td>
            <td>The time of the minimum value.</td>
          </tr>
          <tr>
            <td class="first_col code">max</td>
            <td>The maximum value in the aggregation period.</td>
          </tr>
          <tr>
            <td class="first_col code">maxtime</td>
            <td>The time of the maximum value.</td>
          </tr>
          <tr>
            <td class="first_col code">maxmin</td>
            <td>The maximum daily minimum in the aggregation
              period. Aggregation period must be one day or longer.</td>
          </tr>
          <tr>
            <td class="first_col code">maxmintime</td>
            <td>The time of the maximum daily minimum.</td>
          </tr>
          <tr>
            <td class="first_col code">minmax</td>
            <td>The minimum daily maximum in the aggregation
              period. Aggregation period must be one day or longer.</td>
          </tr>
          <tr>
            <td class="first_col code">minmaxtime</td>
            <td>The time of the minimum daily maximum.</td>
          </tr>
          <tr>
            <td class="first_col code">maxsum</td>
            <td>The maximum daily sum in the aggregation period.
              Aggregation period must be one day or longer.</td>
          </tr>
          <tr>
            <td class="first_col code">maxsumtime</td>
            <td>The time of the maximum daily sum.</td>
          </tr>
          <tr>
            <td class="first_col code">meanmin</td>
            <td>The average daily minimum in the aggregation
              period. Aggregation period must be one day or longer.</td>
          </tr>
          <tr>
            <td class="first_col code">meanmax</td>
            <td>The average daily maximum in the aggregation
              period. Aggregation period must be one day or longer.</td>
          </tr>
          <tr>
            <td class="first_col code">gustdir</td>
            <td>The direction of the max gust in the aggregation
              period.</td>
          </tr>
          <tr>
            <td class="first_col code">last</td>
            <td>The last value in the aggregation period.</td>
          </tr>
          <tr>
            <td class="first_col code">lasttime</td>
            <td>The time of the last value in the aggregation
              period.</td>
          </tr>
          <tr>
            <td class="first_col code">max_ge(val)</td>
            <td>The number of days where the maximum value is
              greater than or equal to <em>val</em>. Aggregation period
              must be one day or longer.
            </td>
          </tr>
          <tr>
            <td class="first_col code">max_le(val)</td>
            <td>The number of days where the maximum value is less
              than or equal to <em>val</em>. Aggregation period must be
              one day or longer.
            </td>
          </tr>
          <tr>
            <td class="first_col code">min_ge(val)</td>
            <td>The number of days where the minimum value is
              greater than or equal to <em>val</em>. Aggregation period
              must be one day or longer.
            </td>
          </tr>
          <tr>
            <td class="first_col code">min_le(val)</td>
            <td>The number of days where the minimum value is less
              than or equal to <em>val</em>. Aggregation period must be
              one day or longer.
            </td>
          </tr>
          <tr>
            <td class="first_col code">sum_ge(val)</td>
            <td>The number of days where the sum of value is
              greater than or equal to <em>val</em>. Aggregation period
              must be one day or longer.
            </td>
          </tr>
          <tr>
            <td class="first_col code">rms</td>
            <td>The root mean square value in the aggregation
              period.</td>
          </tr>
          <tr>
            <td class="first_col code">vecavg</td>
            <td>The vector average speed in the aggregation period.</td>
          </tr>
          <tr>
            <td class="first_col code">vecdir</td>
            <td>The vector averaged direction during the
              aggregation period.</td>
          </tr>
        </tbody>
      </table>

      <h1 id="units">Appendix: Units</h1>

      <p>
        WeeWX offers three different <em>unit systems</em>:
      </p>

      <table class="indent" style="width: 80%">
        <caption>The standard unit systems used within weeWX</caption>
        <tr class="first_row">
          <td>Name</td>
          <td>Encoded value</td>
          <td>Note</td>
        </tr>
        <tr>
          <td class="first_col code">US</td>
          <td>0x01</td>
          <td>U.S. Customary</td>
        </tr>
        <tr>
          <td class="first_col code">METRICWX</td>
          <td>0x11</td>
          <td>Metric, with rain related measurements in <span
            class="code">mm</span> and speeds in <span class="code">m/s</span>
          </td>
        </tr>
        <tr>
          <td class="first_col code">METRIC</td>
          <td>0x10</td>
          <td>Metric, with rain related measurements in <span
            class="code">cm</span> and speeds in <span class="code">km/hr</span>
          </td>
        </tr>
      </table>

      <p>The table below lists all the unit groups, their members,
        which units are options for the group, and what the defaults are
        for each standard unit system.</p>
      <table class="indent">
        <caption>Unit groups, members and options</caption>
        <tbody class="code">
          <tr class="first_row">
            <td>Group</td>
            <td>Members</td>
            <td>Unit options</td>
            <td><span class="code">US</span></td>
            <td><span class="code">METRICWX</span></td>
            <td><span class="code">METRIC</span></td>
          </tr>
          <tr>
            <td class="first_col">group_altitude</td>
            <td>altitude<br /> cloudbase
            </td>
            <td>foot <br /> meter
            </td>
            <td>foot</td>
            <td>meter</td>
            <td>meter</td>
          </tr>
          <tr>
            <td class="first_col">group_amp</td>
            <td></td>
            <td>amp</td>
            <td>amp</td>
            <td>amp</td>
            <td>amp</td>
          </tr>
          <tr>
            <td class="first_col">group_data</td>
            <td></td>
            <td>byte<br /> bit
            </td>
            <td>byte</td>
            <td>byte</td>
            <td>byte</td>
          </tr>
          <tr>
            <td class="first_col">group_degree_day</td>
            <td>cooldeg<br /> heatdeg
            </td>
            <td>degree_F_day<br /> degree_C_day
            </td>
            <td>degree_F_day</td>
            <td>degree_C_day</td>
            <td>degree_C_day</td>
          </tr>
          <tr>
            <td class="first_col">group_direction</td>
            <td>gustdir <br /> vecdir <br /> windDir <br />
              windGustDir
            </td>
            <td>degree_compass</td>
            <td>degree_compass</td>
            <td>degree_compass</td>
            <td>degree_compass</td>
          </tr>
          <tr>
            <td class="first_col">group_distance</td>
            <td>windrun</td>
            <td>mile<br /> km
            </td>
            <td>mile</td>
            <td>km</td>
            <td>km</td>
          </tr>
          <tr>
            <td class="first_col">group_energy</td>
            <td></td>
            <td>watt_hour</td>
            <td>watt_hour</td>
            <td>watt_hour</td>
            <td>watt_hour</td>
          </tr>
          <tr>
            <td class="first_col">group_interval</td>
            <td>interval</td>
            <td>minute</td>
            <td>minute</td>
            <td>minute</td>
            <td>minute</td>
          </tr>
          <tr>
            <td class="first_col">group_length</td>
            <td></td>
            <td>inch<br /> cm
            </td>
            <td>inch</td>
            <td>cm</td>
            <td>cm</td>
          </tr>
          <tr>
            <td class="first_col">group_moisture</td>
            <td>soilMoist1 <br /> soilMoist2 <br /> soilMoist3 <br />
              soilMoist4
            </td>
            <td>centibar</td>
            <td>centibar</td>
            <td>centibar</td>
            <td>centibar</td>
          </tr>
          <tr>
            <td class="first_col">group_percent</td>
            <td>extraHumid1 <br /> extraHumid2 <br /> inHumidity
              <br /> outHumidity <br /> rxCheckPercent
            </td>
            <td>percent</td>
            <td>percent</td>
            <td>percent</td>
            <td>percent</td>
          </tr>
          <tr>
            <td class="first_col">group_power</td>
            <td></td>
            <td>watt</td>
            <td>watt</td>
            <td>watt</td>
            <td>watt</td>
          </tr>
          <tr>
            <td class="first_col">group_pressure</td>
            <td>barometer <br /> altimeter <br /> pressure
            </td>
            <td>inHg <br /> mbar <br /> hPa
            </td>
            <td>inHg</td>
            <td>mbar</td>
            <td>mbar</td>
          </tr>
          <tr>
            <td class="first_col">group_radiation</td>
            <td>radiation</td>
            <td>watt_per_meter_squared</td>
            <td>watt_per_meter_squared</td>
            <td>watt_per_meter_squared</td>
            <td>watt_per_meter_squared</td>
          </tr>
          <tr>
            <td class="first_col">group_rain</td>
            <td>rain <br /> ET <br /> hail
            </td>
            <td>inch <br /> cm <br /> mm
            </td>
            <td>inch</td>
            <td>mm</td>
            <td>cm</td>
          </tr>
          <tr>
            <td class="first_col">group_rainrate</td>
            <td>rainRate <br /> hailRate
            </td>
            <td>inch_per_hour <br /> cm_per_hour <br />
              mm_per_hour
            </td>
            <td>inch_per_hour</td>
            <td>mm_per_hour</td>
            <td>cm_per_hour</td>
          </tr>
          <tr>
            <td class="first_col">group_speed</td>
            <td>wind <br /> windGust <br /> windSpeed <br />
              windgustvec <br /> windvec
            </td>
            <td>mile_per_hour <br /> km_per_hour <br /> knot <br />
              meter_per_second
            </td>
            <td>mile_per_hour</td>
            <td>meter_per_second</td>
            <td>km_per_hour</td>
          </tr>
          <tr>
            <td class="first_col">group_speed2</td>
            <td>rms <br /> vecavg
            </td>
            <td>mile_per_hour2 <br /> km_per_hour2 <br /> knot2 <br />
              meter_per_second2
            </td>
            <td>mile_per_hour2</td>
            <td>meter_per_second2</td>
            <td>km_per_hour2</td>
          </tr>
          <tr>
            <td class="first_col">group_temperature</td>
            <td>appTemp <br /> dewpoint <br /> extraTemp1 <br />
              extraTemp2 <br /> extraTemp3 <br /> heatindex <br />
              heatingTemp <br /> humidex <br /> inTemp <br />
              leafTemp1 <br /> leafTemp2 <br /> outTemp <br />
              soilTemp1 <br /> soilTemp2 <br /> soilTemp3 <br />
              soilTemp4 <br /> windchill
            </td>
            <td>degree_F <br /> degree_C
            </td>
            <td>degree_F</td>
            <td>degree_C</td>
            <td>degree_C</td>
          </tr>
          <tr>
            <td class="first_col">group_time</td>
            <td>dateTime</td>
            <td>unix_epoch <br /> dublin_jd
            </td>
            <td>unix_epoch</td>
            <td>unix_epoch</td>
            <td>unix_epoch</td>
          </tr>
          <tr>
            <td class="first_col">group_uv</td>
            <td>UV</td>
            <td>uv_index</td>
            <td>uv_index</td>
            <td>uv_index</td>
            <td>uv_index</td>
          </tr>
          <tr>
            <td class="first_col">group_volt</td>
            <td>consBatteryVoltage <br /> heatingVoltage <br />
              referenceVoltage <br /> supplyVoltage
            </td>
            <td>volt</td>
            <td>volt</td>
            <td>volt</td>
            <td>volt</td>
          </tr>
          <tr>
            <td class="first_col">group_volume</td>
            <td></td>
            <td>cubic_foot<br /> gallon<br /> litre
            </td>
            <td>gallon</td>
            <td>litre</td>
            <td>litre</td>
          </tr>
          <tr>
            <td class="first_col">group_NONE</td>
            <td>NONE</td>
            <td>NONE</td>
            <td>NONE</td>
            <td>NONE</td>
            <td>NONE</td>
          </tr>
        </tbody>
      </table>

    </div>
    <!-- end id technical_content -->

    <div class="footer">
      <p class="copyright">
        &copy; <a href="copyright.htm">Copyright</a> Tom Keffer
      </p>
    </div>

  </div>
  <!-- end class main -->

  <!-- Our scripts load last so the content can load first -->
  <script type="text/javascript" src="js/jquery-1.11.1.min.js"></script>
  <script type="text/javascript" src="js/jquery-ui-1.10.4.custom.min.js"></script>
  <script type="text/javascript" src="js/jquery.tocify-1.9.0.min.js"></script>
  <script type="text/javascript" src="js/weewx.js"></script>
  <script type="text/javascript">
			$(function() {
				var level = get_default_level();
				create_toc_control(level);
				generate_toc(level);
			});
		</script>

</body>
</html><|MERGE_RESOLUTION|>--- conflicted
+++ resolved
@@ -2051,61 +2051,6 @@
         formatting, and overriding units.
       </p>
 
-<<<<<<< HEAD
-        <p>The following template uses a Cheetah
-            <span class="code">for</span> loop to iterate over all months in
-            a year, printing out each month's min and max temperature. The
-            iteration loop is
-            <span class="highlight">&nbsp;highlighted&nbsp;</span>.</p>
-      <pre class="tty">Min, max temperatures by month
-<span class="highlight">#for $month in $year.months</span>
-$month.dateTime.format("%B"): Min, max temperatures: $month.outTemp.min $month.outTemp.max
-<span class="highlight">#end for</span></pre>
-        <p>The result is:</p>
-
-        <p class="example_output">Min, max temperatures by month:<br/>
-            January: Min, max temperatures: 30.1°F 51.5°F<br/>
-            February: Min, max temperatures: 24.4°F 58.6°F<br/>
-            March: Min, max temperatures: 27.3°F 64.1°F<br/>
-            April: Min, max temperatures: 33.2°F 52.5°F<br/>
-            May: Min, max temperatures: N/A N/A<br/>
-            June: Min, max temperatures: N/A N/A<br/>
-            July: Min, max temperatures: N/A N/A<br/>
-            August: Min, max temperatures: N/A N/A<br/>
-            September: Min, max temperatures: N/A N/A<br/>
-            October: Min, max temperatures: N/A N/A<br/>
-            November: Min, max temperatures: N/A N/A<br/>
-            December: Min, max temperatures: N/A N/A</p>
-
-        <p>The following template again uses a Cheetah <span class="code">for</span> loop,
-        this time to iterate over 3 hourly spans over the last day and display 
-        3 hourly averages. The iteration loop is 
-        <span class="highlight">&nbsp;highlighted&nbsp;</span>.
-        </p>
-        <pre class="tty">3 hour averages over last day
-DateTime,outTemp,outHumidity,appTemp
-<span class="highlight">#for $_span in $span($day_delta=1).spans(interval=10800)</span>
-$_span.start.format("%d/%m %H:%M"),$_span.outTemp.avg,$_span.outHumidity.avg,$_span.appTemp.avg
-<span class="highlight">#end for</span></pre>
-        <p>The result is:</p>
-
-        <p class="example_output">
-            3 hour averages over last day<br />
-            DateTime,outTemp,outHumidity,appTemp<br />
-            14/01 09:00:00,31.0C,53%,34.2C<br />
-            14/01 12:00:00,34.8C,38%,36.4C<br />
-            14/01 15:00:00,32.6C,48%,35.2C<br />
-            14/01 18:00:00,26.7C,68%,29.4C<br />
-            14/01 21:00:00,24.4C,76%,27.2C<br />
-            15/01 00:00:00,23.3C,73%,25.5C<br />
-            15/01 03:00:00,22.7C,72%,24.7C<br />
-            15/01 06:00:00,23.4C,69%,25.4C<br />
-            15/01 09:00:00,24.5C,59%,25.9C</p>
-    
-            <p>See the NOAA template files <span class="code">NOAA/NOAA-YYYY.txt.tmpl</span>
-            and <span class="code">NOAA/NOAA-YYYY-MM.txt.tmpl</span> for examples
-            using iteration, as well as explicit formatting. </p>
-=======
       <pre class="tty">
 &lt;html&gt;
   &lt;head&gt;
@@ -2139,7 +2084,6 @@
 &lt;/html&gt;
 </pre>
       <p><a href="examples/tag.htm">Click here</a> for the results.</p>
->>>>>>> feee580f
 
       <h3>Almanac</h3>
 
