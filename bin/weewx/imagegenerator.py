--- conflicted
+++ resolved
@@ -232,7 +232,6 @@
                         
                     marker_type = line_options.get('marker_type')
                     marker_size = to_int(line_options.get('marker_size', 8))
-<<<<<<< HEAD
 
                     # Get flag settings
                     draw_flags = weeutil.weeutil.tobool(
@@ -291,15 +290,12 @@
 
                     show_counts = weeutil.weeutil.tobool(
                         line_options.get('show_counts', False))
-                    
-<<<<<<< HEAD
+
                     # Get the spacings between labels, i.e. every how many
                     # lines a label is drawn
                     x_label_spacing = plot_options.get('x_label_spacing', 2)
                     y_label_spacing = plot_options.get('y_label_spacing', 2)
 
-=======
->>>>>>> 2da527a0
                     # Add the line to the emerging plot:
                     plot.addLine(weeplot.genplot.PlotLine(
                         new_stop_vec_t[0], new_data_vec_t[0],
