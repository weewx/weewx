--- conflicted
+++ resolved
@@ -1516,7 +1516,6 @@
 
     def get_record(self, dummy_record, dummy_archive):
         _record = {
-<<<<<<< HEAD
             'station_url': self.station_url,
             'description': self.description,
             'latitude': self.latitude,
@@ -1526,20 +1525,8 @@
             'python_info': platform.python_version(),
             'platform_info': platform.platform(),
             'weewx_info': weewx.__version__,
+            'entrypoint'     : self.entrypoint,
             'usUnits': weewx.US,
-=======
-            'station_url'   : self.station_url,
-            'description'   : self.description,
-            'latitude'      : self.latitude,
-            'longitude'     : self.longitude,
-            'station_type'  : self.station_type,
-            'station_model' : self.station_model,
-            'python_info'   : platform.python_version(),
-            'platform_info' :  platform.platform(),
-            'weewx_info'    : weewx.__version__,
-            'entrypoint'     : self.entrypoint,
-            'usUnits'       : weewx.US,
->>>>>>> 7c9828e3
         }
         return _record
 
@@ -1551,12 +1538,8 @@
                 'station_model': 'station_model=%s',
                 'python_info': 'python_info=%s',
                 'platform_info': 'platform_info=%s',
-<<<<<<< HEAD
+                'entrypoint'    : 'entrypoint=%s',
                 'weewx_info': 'weewx_info=%s'}
-=======
-                'entrypoint'    : 'entrypoint=%s',
-                'weewx_info'   : 'weewx_info=%s'}
->>>>>>> 7c9828e3
 
     def format_url(self, record):
         """Return an URL for posting using the StationRegistry protocol."""
@@ -1573,7 +1556,6 @@
                                                         '='))
         _urlquery = '&'.join(_liststr)
         _url = "%s?%s" % (self.server_url, _urlquery)
-
         return _url
 
     def check_response(self, response):
