#!/usr/bin/python
#===============================================================================
<<<<<<< HEAD
# Copyright (c) 2009, 2010, 2011, 2012 Tom Keffer <tkeffer@gmail.com>
#
=======
# Copyright (c) 2009, 2010, 2011, 2012, 2016 Tom Keffer <tkeffer@gmail.com>
# 
>>>>>>> e91ea688
# This software may be used and redistributed under the
# terms of the GNU General Public License version 3.0
# or, at your option, any higher version.
#
# See the file LICENSE.txt for your full rights.
#
#===============================================================================
"""This utility fills in missing data on the Weather Underground.  It
goes through all the records in a weewx archive file for a given
day, comparing to see whether a corresponding record exists on the
Weather Underground. If not, it will publish a new record on the
Weather Underground with the missing data.

CHANGE HISTORY
--------------------------------
<<<<<<< HEAD
1.0.1 10/12/16
Standardised usage text and --date format.
=======
1.1.0 10/11/16
Now uses restx API to publish the requests.
>>>>>>> e91ea688

1.0.0 8/16/15
Published version.

1.0.0a1   2/28/15
Now uses weewx API allowing use with any database supported by weewx.
Now supports weewx databases using any weewx supported unit system (eg US,
METRIC and METRIXWX).
Database is no longer specified by file name rather path to weewx.conf and a
binding are specified.
Now posts wind speeds with 1 decimal place and barometer with 3 decimal places.
Now has option to log to syslog.

0.5.2   11/17/12
Adds radiation and UV to the types posted on WU.

0.5.1   11/05/12
Now assumes sqlite3 will be present. If not, it falls back to pysqlite2.

0.5.0   10/31/11
Fixed bug in fuzzy compares, which were introduced in V0.3.
Timestamps within an epsilon (default 120 seconds) of each other are
considered the same. Epsilon can be specified on the command line.

0.4.0   04/10/10
Now tries up to max_tries times to publish to the WU before giving up.
"""

import csv
import datetime
import optparse
import re
import socket
import sys
import syslog
import time
import urllib2

import weecfg
from weeutil.weeutil import timestamp_to_string
import weewx.manager
import weewx.restx

usagestr = """%prog CONFIG_FILE|--config=CONFIG_FILE
                  [--binding=BINDING]
<<<<<<< HEAD
                  [--station=STATION] [--password=PASSWORD]
                  [--date=YYYY-mm-dd] [--epsilon=SECONDS]
                  [--verbose] [--log=LOG_FACILITY] [--test] [--query]
=======
                  [--station STATION] [--password PASSWORD]
                  [--date YYYY-mm-dd] [--epsilon SECONDS]
                  [--verbose] [--log LOG_FACILITY] [--test] [--query]
>>>>>>> e91ea688
                  [--help]

This utility fills in missing data on the Weather Underground.  It goes through
all the records in a weewx archive for a given day, comparing to see whether a
corresponding record exists on the Weather Underground. If not, it will publish
a new record on the Weather Underground with the missing data.

Because this version of wunderfixer now uses the weewx API this version no
longer supports wview. Wview users should use wunderfixer v0.5.2.
Or, switch to weewx!

Be sure to use the --test switch first to see whether you like what it
proposes !!"""

<<<<<<< HEAD
__version__ = "1.0.1"
=======
       -->> Usage of this utility is at YOUR RISK ! <<-- 
       -->>  The author assumes no responsibility   <<-- 
       -->>      whatsoever for any problems        <<-- 
       -->>      or corruption of your data !       <<-- 
"""

__version__ = "1.1.0"
>>>>>>> e91ea688

# The number of seconds difference in the timestamp between two records
# and still have them considered to be the same:
epsilon = None

# Instance of our logger
wlog = None

socket.setdefaulttimeout(10.0)

def main() :
    global epsilon, wlog

    """main program body for wunderfixer"""

    parser = optparse.OptionParser(usage=usagestr)
    parser.add_option("-c", "--config", type="string", dest="config",
                      metavar="CONFIG_PATH",
                      help="Use configuration file CONFIG_PATH. Default is "
                           "/etc/weewx/weewx.conf or /home/weewx/weewx.conf.")
    parser.add_option("-b", "--binding", type="string", dest="binding",
                      metavar="BINDING", default='wx_binding',
                      help="The database binding to be used. Default is "
                           "'wx_binding'.")
    parser.add_option("-s", "--station", type="string", dest="station",
                      help="Weather Underground station to check. Optional. "
                      "Default is to take from configuration file.")
    parser.add_option("-p", "--password", type="string", dest="password",
                      help="Weather Underground station password. Optional. "
                      "Default is to take from configuration file.")
<<<<<<< HEAD
    parser.add_option("-d", "--date", type="string", dest="date",
                      metavar="YYYY-mm-dd",
                      help="Date to check as a string of form YYYY-mm-dd. Default "
                           "is today.")
    parser.add_option("-e", "--epsilon", type="int", dest="epsilon",
                      metavar="SECONDS", default=120,
                      help="Timestamps within this value in seconds compare true. "
                           "Default is 120.")
=======
    parser.add_option("-d", "--date", type="string", dest="date", metavar="YYYY-mm-dd",
                      help="Date to check as a string of form YYYY-mm-dd. Default is today.")
    parser.add_option("-e", "--epsilon", type="int", dest="epsilon", metavar="SECONDS", default=120,
                      help="Timestamps within this value in seconds compare true (default 120)")
>>>>>>> e91ea688
    parser.add_option("-v", "--verbose", action="store_true", dest="verbose",
                      help="Print useful extra output.")
    parser.add_option("-l", "--log", type="string", dest="logging",
                      metavar="LOG_FACILITY",
                      help="Log selected output to syslog. If omitted no syslog "
                           "logging occurs. If LOG_FACILITY is 'weewx' then logs "
                           "are written to the same log used by weewx. Any other "
                           "parameter will log to syslog.")
    parser.add_option("-t", "--test", action="store_true", dest="simulate",
                      help="Test what would happen, but don't do anything.")
    parser.add_option("-q", "--query", action="store_true", dest="query",
                      help="For each record, query the user before making a change.")

    (options, args) = parser.parse_args()

    # Set up our syslog
    wlog = WunderLog(options.logging, options.verbose)

    # get our config file
    config_fn, config_dict = weecfg.read_config(options.config, args)
    print "Using configuration file %s." % config_fn
    wlog.slog(syslog.LOG_INFO, "Using weewx configuration file %s." % config_fn)

    # Retrieve the station ID and password from the config file
    try:
        if not options.station:
            options.station = config_dict['StdRESTful']['Wunderground']['station']
        if not options.password and not options.simulate:
            options.password = config_dict['StdRESTful']['Wunderground']['password']
    except KeyError:
        wlog.slog(syslog.LOG_ERR, "Missing Wunderground station and/or password")
        exit("Missing Wunderground station and/or password")

    # exit if any essential arguments are not present
    if not options.station or (not options.password and not options.simulate):
        print "Missing argument(s).\n"
        print parser.parse_args(["--help"])
        wlog.slog(syslog.LOG_ERR, "Missing argument(s). Wunderfixer exiting.")
        exit()

    # get our binding and database and say what we are using
    db_binding = options.binding
    database = config_dict['DataBindings'][db_binding]['database']
    print "Using database binding '%s', which is bound to database '%s'" % (db_binding,
                                                                            database)
    wlog.slog(syslog.LOG_INFO, "Using database binding '%s', which is bound to database '%s'" % (db_binding,
                                                                                                 database))

    # get the manager object for our db_binding
    dbmanager_t = weewx.manager.open_manager_with_config(config_dict, db_binding)

    _ans = 'y'
    if options.simulate:
        options.query = False
        _ans = 'n'

    if options.query:
        options.verbose = True;

    if options.date:
        date_tt = time.strptime(options.date, "%Y-%m-%d")
        date_date = datetime.date(date_tt[0], date_tt[1], date_tt[2])
    else:
        # If no date option was specified on the command line, use today's date:
        date_date = datetime.date.today()

    epsilon = options.epsilon

    if options.verbose:
        print "Weather Underground Station:  ", options.station
        print "Date to check:                ", date_date
        wlog.slog(syslog.LOG_INFO, "Checking Weather Underground station '%s' data for date %s" % (options.station,
                                                                                                   date_date))


    # Get all the time stamps in the archive for the given day:
    archive_results = getArchiveDayTimeStamps(dbmanager_t, date_date)

    if options.verbose :
        print "Number of archive records:    ", len(archive_results)

    # Get a WunderStation object so we can interact with Weather Underground
    wunder = WunderStation(queue=None,  # Bogus queue. We will not be using it.
                           manager_dict=dbmanager_t,
                           station=options.station,
                           password=options.password,
                           server_url=weewx.restx.StdWunderground.pws_url,
                           protocol_name = "wunderfixer",
                           softwaretype = "wunderfixer-%s" % __version__)

    try:
        # Get all the time stamps on the Weather Underground for the given day:
        wunder_results = wunder.getDayTimeStamps(date_date)
    except Exception:
        wlog.slog(syslog.LOG_ERR, "Could not get Weather Underground data. Exiting.")
        exit("Could not get Weather Underground data. Exiting.")

    if options.verbose :
        print "Number of WU records:         ", len(wunder_results)
    wlog.slog(syslog.LOG_DEBUG, "Found %d archive records and %d WU records" % (len(archive_results),
                                                                                len(wunder_results)))

    #===========================================================================
    # Unfortunately, the WU does not signal an error if you ask for a CSV file
    # on a non-existent station. So, there's no way to tell the difference
    # between asking for results from a non-existent station, versus a
    # legitimate station that has no data for the given day. Warn the user, then
    # proceed.
    #===========================================================================
    if len(wunder_results) == 0 :
        sys.stdout.flush()
        print >>sys.stderr, "\nNo results returned from Weather Underground (perhaps a bad station name??)."
        print >>sys.stderr, "Publishing anyway."
        wlog.slog(syslog.LOG_ERR, "No results returned from Weather Underground for station '%s'"
                  "(perhaps a bad station name??). Publishing anyway." % options.station)

    # Look for any records missing in the WU list, then sort the results:
    missing_records = sorted([x for x in archive_results if not x in wunder_results])

    if options.verbose :
        print "Number of missing records:    ", len(missing_records)
        if missing_records:
            print "\nMissing records:"
    wlog.slog(syslog.LOG_INFO, "%d Weather Underground records missing." % len(missing_records))

    no_published = 0
    # Loop through the missing time stamps:
    for time_TS in missing_records:
        ts = time_TS.ts
<<<<<<< HEAD
        start_of_day = weeutil.weeutil.startOfDay(ts)
        # Get the archive record for this timestamp:
        raw_record = dbmanager_t.getRecord(ts)
        # Calculate rain over the last 60 minutes and daily rain the WU way:
        hourRain = dbmanager_t.getSql("SELECT SUM(rain) FROM %s "
                                      "WHERE dateTime>? AND dateTime<=?" % dbmanager_t.table_name,
                                      (ts - 3600.0, ts))
        dayRain  = dbmanager_t.getSql("SELECT SUM(rain) FROM %s "
                                      "WHERE dateTime>=? AND dateTime<=?" % dbmanager_t.table_name,
                                      (start_of_day, ts))
        raw_record['hourRain'] = hourRain[0] if hourRain is not None else None
        raw_record['dayRain'] = dayRain[0] if dayRain is not None else None
        # Convert to US units
        record = weewx.units.to_US(raw_record)
        # Now print what we have
=======
        # Get the archive record for this timestamp:
        record = dbmanager_t.getRecord(ts)
        # Print it out:
>>>>>>> e91ea688
        print >>sys.stdout, print_record(record),
        sys.stdout.flush()

        # If this is an interactive session (option "-q") see if the
        # user wants to change it:
        if options.query :
            _ans=raw_input("...fix? (y/n/a/q):")
            if _ans == "q" :
                print "Quitting."
                wlog.slog(syslog.LOG_DEBUG, "... exiting")
                exit()
            if _ans == "a" :
                _ans = "y"
                options.query=False

        if _ans=='y' :
            try:
                # Post the data to the WU:
                wunder.process_record(record, dbmanager_t)
                no_published += 1
                print >>sys.stdout, " ...published."
                wlog.slog(syslog.LOG_DEBUG, "%s ...published" % timestamp_to_string(record['dateTime']))
            except weewx.restx.BadLogin, e:
                print >>sys.stderr, "Bad login"
                print >>sys.stderr, e
                exit("Bad login")                
            except weewx.restx.FailedPost, e:
                print >>sys.stderr, e
                print >>sys.stderr, "Aborted."
                wlog.slog(syslog.LOG_ERR, "%s ...error %s. Aborting." % (timestamp_to_string(record['dateTime']), e))
                exit("Failed post")
            except IOError, e:
                print >>sys.stderr, " ... not published."
                print "Reason: ", e
                wlog.slog(syslog.LOG_ERR, "%s ...not published. Reason '%s'" % (timestamp_to_string(record['dateTime']), e))
                if hasattr(e, 'reason'):
                    print >>sys.stderr, "Failed to reach server. Reason: %s" % e.reason
                    wlog.slog(syslog.LOG_ERR, "%s ...not published. Failed to reach server. Reason '%s'" %
                              (timestamp_to_string(record['dateTime']), e.reason))
                if hasattr(e, 'code'):
                    print >>sys.stderr, "Failed to reach server. Error code: %s" % e.code
                    wlog.slog(syslog.LOG_ERR, "%s ...not published. Failed to reach server. Error code '%s'" %
                              (timestamp_to_string(record['dateTime']), e.code))

        else :
            print " ... skipped."
            wlog.slog(syslog.LOG_DEBUG, "%s ...skipped" % timestamp_to_string(record['dateTime']))
    wlog.slog(syslog.LOG_INFO, "%s out of %s missing records published to '%s' for date %s."
              " Wunderfixer exiting." % (no_published, len(missing_records), options.station, date_date))

#===============================================================================
#                             class WunderStation
#===============================================================================

class WunderStation(weewx.restx.AmbientThread):
    """Class to interact with the Weather Underground."""

    # match any HTML tag of the form <...>
    _tags = re.compile(r'\<.*\>')
<<<<<<< HEAD

    def __init__(self, station, password, max_tries=3):
        """Initialize with a given station.

        station: The name of the Weather Underground station (e.g., "KORHOODR3") as a string

        password: Password for the station"""

        self.station  = station
        self.password = password
        self.max_tries = max_tries
        self.site = "Weather Underground"

=======
    
>>>>>>> e91ea688
    def getDayTimeStamps(self, dayRequested) :
        """Returns all time stamps for a given weather underground station for a given day

        dayRequested: An instance of datetime.date with the requested date

        return: a set containing the timestamps in epoch time
        """
        dayRequested_tt = dayRequested.timetuple()

        _url = "http://www.wunderground.com/weatherstation/WXDailyHistory.asp?ID=%s&"\
        "month=%d&day=%d&year=%d&format=1" % (self.station, dayRequested_tt[1], dayRequested_tt[2], dayRequested_tt[0])

        try :
            # Hit the weather underground site:
            _wudata = urllib2.urlopen(_url)
        except urllib2.URLError, e :
            print >>sys.stderr, "Unable to open Weather Underground station " + self.station, " or ", e
            wlog.slog(syslog.LOG_ERR, "Unable to open Weather Underground station %s or %s" % (self.station, e))
            raise
        except socket.timeout, e:
            print >>sys.stderr, "Socket timeout for Weather Underground station " + self.station
            wlog.slog(syslog.LOG_ERR, "Socket timeout for Weather Underground station %s" % self.station)
            raise

        # Because the data comes back with lots of HTML tags and blank lines in it,
        # we need a bit of logic to clean it up.
        _cleanWUdata = []
        for _row in _wudata :
            _line = ''.join(WunderStation._tags.split(_row))  # Get rid of any HTML tags
            if _line != "\n" :                                # Get rid of any blank lines
                _cleanWUdata.append(_line)                    # Save what's left

        # Now form a dictionary CSV reader, using the first line as the set of keys
        _csvreader = csv.DictReader(_cleanWUdata)

        # We are only interested in the time stamps. Decode them
        # and return as a list
        _timeStamps = []
        for _row in _csvreader :
            _datetm = time.strptime(_row["Time"], "%Y-%m-%d %H:%M:%S")
            _time_t = int(time.mktime(_datetm))
            # Add to timeStamps
            _timeStamps.append(TimeStamp(_time_t))

        return _timeStamps
<<<<<<< HEAD

    def postData(self, datarec) :
        """Posts a data record on the Weather Underground, using their upload protocol.

        datarec: A dictionary holding the data values

        For details of the Weather Underground upload protocol,
        see http://wiki.wunderground.com/index.php/PWS_-_Upload_Protocol

        For details on how urllib2 works, see "urllib2 - The Missing Manual"
        at http://www.voidspace.org.uk/python/articles/urllib2.shtml
        """

        _liststr = ["action=updateraw", "ID=%s" % self.station, "PASSWORD=%s" % self.password ]

        # Go through each of the supported types, formatting it, then adding to _liststr:
        for _key in weewx.restx.AmbientThread._FORMATS:
            # Get our value but first, if necessary, convert it to the appropriate WU units
            v = datarec.get(_key)
            # Check to make sure the type is not null
            if v is not None :
                if _key == 'dateTime':
                    # For dates, convert from time stamp to a string, using what
                    # the Weather Underground calls "MySQL format." I've fiddled
                    # with formatting, and it seems that escaping the colons helps
                    # its reliability. But, I could be imagining things.
                    v = urllib.quote(str(datetime.datetime.utcfromtimestamp(v)))
                # Format the value, and accumulate in _liststr:
                _liststr.append(weewx.restx.AmbientThread._FORMATS[_key] % v)
        # Add the software type and version:
        _liststr.append("softwaretype=wunderfixer-%s" % __version__)
        # Now stick all the little pieces together with an ampersand between them:
        _urlquery='&'.join(_liststr)
        # This will be the complete URL for the HTTP GET:
        _url="http://weatherstation.wunderground.com/weatherstation/updateweatherstation.php?" + _urlquery

        # Retry up to max_tries times:epsilon
        for _count in range(self.max_tries):
            # Now use an HTTP GET to post the data. Wrap in a try block
            # in case there's a network problem.
            try:
                _response = urllib2.urlopen(_url)
            except (urllib2.URLError, socket.error), e:
                print >>sys.stderr, "Failed attempt #%d to upload to %s" % (_count+1, self.site)
                print >>sys.stderr, "   ****  Reason: %s" % (e,)
                wlog.slog(syslog.LOG_ERR, "Failed attempt #%d to upload to %s.   ****  Reason: %s" % (_count+1,
                                                                                                      self.site,
                                                                                                      e))
            else:
                # A bad station ID or password will not throw an exception, but
                # it will have the error encoded in the return message:
                for line in _response:
                    # PWSweather signals with 'ERROR', WU with 'INVALID':
                    if line.startswith('ERROR') or line.startswith('INVALID'):
                        # Bad login. No reason to retry. Log it and raise an exception.
                        print >>sys.stderr, "\n%s returns %s. Aborting." % (self.site,
                                                                            line)
                        wlog.slog(syslog.LOG_ERR, "%s returns %s. Aborting." % (self.site,
                                                                                line))
                        raise FailedPost, line
                # If we get here, we have been successful.  Just return.
                return
        else:
            # This is executed only if the loop terminates normally, meaning
            # the upload failed max_tries times.
            wlog.slog(syslog.LOG_ERR, "Failed to upload to %s" % self.site)
            raise FailedPost("Failed to upload to %s" % self.site)
=======
>>>>>>> e91ea688

#===============================================================================
#                             class TimeStamp
#===============================================================================

class TimeStamp(object):
    """This class represents a timestamp. It uses a 'fuzzy' compare.
    That is, if the times are within epsilon seconds of each other, they compare true."""

    def __init__(self, ts):
        self.ts = ts

    def __cmp__(self, other_ts):
        if self.__eq__(other_ts):
            return 0
        return 1 if self.ts > other_ts.ts else -1

    def __hash__(self):
        return hash(self.ts)

    def __eq__(self, other_ts):
        return abs(self.ts - other_ts.ts) <= epsilon

    def __str__(self):
        return timestamp_to_string(self.ts)

#===============================================================================
#                              class WunderLog
#===============================================================================

class WunderLog(object):
    """ This class provides a wrapper around the python syslog module to handle
        wunderfixer logging requirements.
    """

    def __init__(self, log_facy, verbose):
        """Initialise our syslog environment."""

        # flag to indicate whether we are logging to file or not
        # if we have a file name then log, otherwise don't
        self.log = False if log_facy is None else True
        # syslog log facility to be used
        self.log_facy = log_facy
        # if we are logging then setup our syslog environment
        # if --verbose we log up to syslog.LOG_DEBUG
        # otherwise just log up to syslog.LOG_INFO
        if self.log:
            syslog.openlog(log_facy, syslog.LOG_PID|syslog.LOG_CONS)
            if verbose:
                syslog.setlogmask(syslog.LOG_UPTO(syslog.LOG_DEBUG))
            else:
                syslog.setlogmask(syslog.LOG_UPTO(syslog.LOG_INFO))

    def slog(self, level, message):
        """Method to log to syslog if required."""

        # are we logging ?
        if self.log:
            # if logging to 'weewx' then add a little preamble to say this is wunderfixer
            _message = message if self.log_facy != 'weewx' else 'wunderfixer: ' + message
            syslog.syslog(level, _message)

#===============================================================================
#                             Utility functions
#===============================================================================

# The formats to be used to print the record. For each type, there are two
# formats, the first to be used for a valid value, the second for value
# 'None'
_formats = (    ('barometer'    , ('%7.3f"',            '    N/A ')),
                ('outTemp'      , ('%6.1fF',            '   N/A ')),
                ('outHumidity'  , ('%4.0f%%',           ' N/A ')),
                ('windSpeed'    , ('%4.1f mph',         ' N/A mph')),
                ('windDir'      , ('%4.0f deg',         ' N/A deg')),
                ('windGust'     , ('%4.1f mph gust',    ' N/A mph gust')),
                ('dewpoint'     , ('%6.1fF',            '   N/A ')),
<<<<<<< HEAD
                ('hourRain'     , ('%5.2f" rain',       '  N/A  rain')),
                ('dayRain'      , ('%5.2f" daily rain', ' N/A  daily rain')))

=======
                ('rain'         , ('%5.2f" rain',       '  N/A  rain')))
    
>>>>>>> e91ea688
def print_record(record):
    # Start with a formatted version of the time:
    _strlist = [timestamp_to_string(record['dateTime'])]

    # Now add the other types, in the order given by _formats:
    for (_type, _format) in _formats:
        _val = record.get(_type)
        _strlist.append(_format[0] % _val if _val is not None else _format[1])
    # _strlist is a list of strings. Convert it into one long string:
    _string_result = ';'.join(_strlist)
    return _string_result

def getArchiveDayTimeStamps(dbmanager, dayRequested):
    """Returns all time stamps in a weewx archive file for a given day

    dayRequested: An instance of datetime.date

    returns: A list containing instances of TimeStamps
    """

    # Get the ordinal number for today and tomorrow
    start_ord = dayRequested.toordinal()
    end_ord   = start_ord + 1

    # Convert them to instances of datetime.date
    start_date = datetime.date.fromordinal(start_ord)
    end_date   = datetime.date.fromordinal(end_ord)

    # Finally, convert those to epoch time stamps.
    # The result will be two timestamps for the two midnights
    # E.G., 2009-10-25 00:00:00 and 2009-10-26 00:00:00
    start_ts = time.mktime(start_date.timetuple())
    end_ts   = time.mktime(end_date.timetuple())

    _gen_rows =  dbmanager.genSql("""SELECT dateTime FROM archive WHERE dateTime>=? AND dateTime<?""",
                                  (start_ts, end_ts))
    timeStamps = [TimeStamp(_row[0]) for _row in _gen_rows]

    return timeStamps

#===============================================================================
#                           Call main program body
#===============================================================================

if __name__=="__main__" :
    main()<|MERGE_RESOLUTION|>--- conflicted
+++ resolved
@@ -1,16 +1,11 @@
-#!/usr/bin/python
-#===============================================================================
-<<<<<<< HEAD
-# Copyright (c) 2009, 2010, 2011, 2012 Tom Keffer <tkeffer@gmail.com>
-#
-=======
+#!/usr/bin/env python
+#===============================================================================
 # Copyright (c) 2009, 2010, 2011, 2012, 2016 Tom Keffer <tkeffer@gmail.com>
 # 
->>>>>>> e91ea688
 # This software may be used and redistributed under the
 # terms of the GNU General Public License version 3.0
 # or, at your option, any higher version.
-#
+# 
 # See the file LICENSE.txt for your full rights.
 #
 #===============================================================================
@@ -22,22 +17,18 @@
 
 CHANGE HISTORY
 --------------------------------
-<<<<<<< HEAD
-1.0.1 10/12/16
-Standardised usage text and --date format.
-=======
 1.1.0 10/11/16
 Now uses restx API to publish the requests.
->>>>>>> e91ea688
+Standardised option syntax.
 
 1.0.0 8/16/15
 Published version.
 
 1.0.0a1   2/28/15
 Now uses weewx API allowing use with any database supported by weewx.
-Now supports weewx databases using any weewx supported unit system (eg US,
+Now supports weewx databases using any weewx supported unit system (eg US, 
 METRIC and METRIXWX).
-Database is no longer specified by file name rather path to weewx.conf and a
+Database is no longer specified by file name rather path to weewx.conf and a 
 binding are specified.
 Now posts wind speeds with 1 decimal place and barometer with 3 decimal places.
 Now has option to log to syslog.
@@ -49,7 +40,7 @@
 Now assumes sqlite3 will be present. If not, it falls back to pysqlite2.
 
 0.5.0   10/31/11
-Fixed bug in fuzzy compares, which were introduced in V0.3.
+Fixed bug in fuzzy compares, which were introduced in V0.3. 
 Timestamps within an epsilon (default 120 seconds) of each other are
 considered the same. Epsilon can be specified on the command line.
 
@@ -74,43 +65,27 @@
 
 usagestr = """%prog CONFIG_FILE|--config=CONFIG_FILE
                   [--binding=BINDING]
-<<<<<<< HEAD
                   [--station=STATION] [--password=PASSWORD]
                   [--date=YYYY-mm-dd] [--epsilon=SECONDS]
-                  [--verbose] [--log=LOG_FACILITY] [--test] [--query]
-=======
-                  [--station STATION] [--password PASSWORD]
-                  [--date YYYY-mm-dd] [--epsilon SECONDS]
                   [--verbose] [--log LOG_FACILITY] [--test] [--query]
->>>>>>> e91ea688
                   [--help]
 
 This utility fills in missing data on the Weather Underground.  It goes through
-all the records in a weewx archive for a given day, comparing to see whether a
+all the records in a weewx archive for a given day, comparing to see whether a 
 corresponding record exists on the Weather Underground. If not, it will publish
 a new record on the Weather Underground with the missing data.
 
-Because this version of wunderfixer now uses the weewx API this version no
+Because this version of wunderfixer now uses the weewx API this version no 
 longer supports wview. Wview users should use wunderfixer v0.5.2.
 Or, switch to weewx!
 
-Be sure to use the --test switch first to see whether you like what it
+Be sure to use the --test switch first to see whether you like what it 
 proposes !!"""
 
-<<<<<<< HEAD
-__version__ = "1.0.1"
-=======
-       -->> Usage of this utility is at YOUR RISK ! <<-- 
-       -->>  The author assumes no responsibility   <<-- 
-       -->>      whatsoever for any problems        <<-- 
-       -->>      or corruption of your data !       <<-- 
-"""
-
 __version__ = "1.1.0"
->>>>>>> e91ea688
 
 # The number of seconds difference in the timestamp between two records
-# and still have them considered to be the same:
+# and still have them considered to be the same: 
 epsilon = None
 
 # Instance of our logger
@@ -120,47 +95,33 @@
 
 def main() :
     global epsilon, wlog
-
+    
     """main program body for wunderfixer"""
-
+ 
     parser = optparse.OptionParser(usage=usagestr)
-    parser.add_option("-c", "--config", type="string", dest="config",
-                      metavar="CONFIG_PATH",
-                      help="Use configuration file CONFIG_PATH. Default is "
-                           "/etc/weewx/weewx.conf or /home/weewx/weewx.conf.")
+    parser.add_option("-c", "--config", type="string", dest="config", metavar="CONFIG_PATH",
+                      help="Use configuration file CONFIG_PATH. "
+                      "Default is /etc/weewx/weewx.conf or /home/weewx/weewx.conf.")
     parser.add_option("-b", "--binding", type="string", dest="binding",
                       metavar="BINDING", default='wx_binding',
-                      help="The database binding to be used. Default is "
-                           "'wx_binding'.")
+                      help="The database binding to be used. Default is 'wx_binding'.")
     parser.add_option("-s", "--station", type="string", dest="station",
                       help="Weather Underground station to check. Optional. "
                       "Default is to take from configuration file.")
     parser.add_option("-p", "--password", type="string", dest="password",
                       help="Weather Underground station password. Optional. "
                       "Default is to take from configuration file.")
-<<<<<<< HEAD
-    parser.add_option("-d", "--date", type="string", dest="date",
-                      metavar="YYYY-mm-dd",
-                      help="Date to check as a string of form YYYY-mm-dd. Default "
-                           "is today.")
-    parser.add_option("-e", "--epsilon", type="int", dest="epsilon",
-                      metavar="SECONDS", default=120,
-                      help="Timestamps within this value in seconds compare true. "
-                           "Default is 120.")
-=======
     parser.add_option("-d", "--date", type="string", dest="date", metavar="YYYY-mm-dd",
                       help="Date to check as a string of form YYYY-mm-dd. Default is today.")
-    parser.add_option("-e", "--epsilon", type="int", dest="epsilon", metavar="SECONDS", default=120,
+    parser.add_option("-e", "--epsilon", type="int", dest="epsilon", metavar="SECONDS", 
+                      default=120,
                       help="Timestamps within this value in seconds compare true (default 120)")
->>>>>>> e91ea688
     parser.add_option("-v", "--verbose", action="store_true", dest="verbose",
                       help="Print useful extra output.")
-    parser.add_option("-l", "--log", type="string", dest="logging",
-                      metavar="LOG_FACILITY",
-                      help="Log selected output to syslog. If omitted no syslog "
-                           "logging occurs. If LOG_FACILITY is 'weewx' then logs "
-                           "are written to the same log used by weewx. Any other "
-                           "parameter will log to syslog.")
+    parser.add_option("-l", "--log", type="string", dest="logging", metavar="LOG_FACILITY",
+                      help="Log selected output to syslog. If omitted no syslog logging occurs. "
+                      "If LOG_FACILITY is 'weewx' then logs are written to the same log used by "
+                      "weewx. Any other parameter will log to syslog.")
     parser.add_option("-t", "--test", action="store_true", dest="simulate",
                       help="Test what would happen, but don't do anything.")
     parser.add_option("-q", "--query", action="store_true", dest="query",
@@ -170,7 +131,7 @@
 
     # Set up our syslog
     wlog = WunderLog(options.logging, options.verbose)
-
+    
     # get our config file
     config_fn, config_dict = weecfg.read_config(options.config, args)
     print "Using configuration file %s." % config_fn
@@ -181,11 +142,11 @@
         if not options.station:
             options.station = config_dict['StdRESTful']['Wunderground']['station']
         if not options.password and not options.simulate:
-            options.password = config_dict['StdRESTful']['Wunderground']['password']
+            options.password = config_dict['StdRESTful']['Wunderground']['password'] 
     except KeyError:
         wlog.slog(syslog.LOG_ERR, "Missing Wunderground station and/or password")
         exit("Missing Wunderground station and/or password")
-
+    
     # exit if any essential arguments are not present
     if not options.station or (not options.password and not options.simulate):
         print "Missing argument(s).\n"
@@ -196,10 +157,8 @@
     # get our binding and database and say what we are using
     db_binding = options.binding
     database = config_dict['DataBindings'][db_binding]['database']
-    print "Using database binding '%s', which is bound to database '%s'" % (db_binding,
-                                                                            database)
-    wlog.slog(syslog.LOG_INFO, "Using database binding '%s', which is bound to database '%s'" % (db_binding,
-                                                                                                 database))
+    print "Using database binding '%s', which is bound to database '%s'" % (db_binding, database)
+    wlog.slog(syslog.LOG_INFO, "Using database binding '%s', which is bound to database '%s'" % (db_binding, database))
 
     # get the manager object for our db_binding
     dbmanager_t = weewx.manager.open_manager_with_config(config_dict, db_binding)
@@ -220,12 +179,11 @@
         date_date = datetime.date.today()
 
     epsilon = options.epsilon
-
+    
     if options.verbose:
         print "Weather Underground Station:  ", options.station
         print "Date to check:                ", date_date
-        wlog.slog(syslog.LOG_INFO, "Checking Weather Underground station '%s' data for date %s" % (options.station,
-                                                                                                   date_date))
+        wlog.slog(syslog.LOG_INFO, "Checking Weather Underground station '%s' data for date %s" % (options.station, date_date))
 
 
     # Get all the time stamps in the archive for the given day:
@@ -249,18 +207,17 @@
     except Exception:
         wlog.slog(syslog.LOG_ERR, "Could not get Weather Underground data. Exiting.")
         exit("Could not get Weather Underground data. Exiting.")
-
+        
     if options.verbose :
         print "Number of WU records:         ", len(wunder_results)
-    wlog.slog(syslog.LOG_DEBUG, "Found %d archive records and %d WU records" % (len(archive_results),
-                                                                                len(wunder_results)))
+    wlog.slog(syslog.LOG_DEBUG, "Found %d archive records and %d WU records" % (len(archive_results), len(wunder_results)))
 
     #===========================================================================
     # Unfortunately, the WU does not signal an error if you ask for a CSV file
     # on a non-existent station. So, there's no way to tell the difference
     # between asking for results from a non-existent station, versus a
     # legitimate station that has no data for the given day. Warn the user, then
-    # proceed.
+    # proceed. 
     #===========================================================================
     if len(wunder_results) == 0 :
         sys.stdout.flush()
@@ -269,40 +226,22 @@
         wlog.slog(syslog.LOG_ERR, "No results returned from Weather Underground for station '%s'"
                   "(perhaps a bad station name??). Publishing anyway." % options.station)
 
-    # Look for any records missing in the WU list, then sort the results:
+    # Look for any records missing in the WU list, then sort the results:        
     missing_records = sorted([x for x in archive_results if not x in wunder_results])
-
+    
     if options.verbose :
         print "Number of missing records:    ", len(missing_records)
         if missing_records:
             print "\nMissing records:"
     wlog.slog(syslog.LOG_INFO, "%d Weather Underground records missing." % len(missing_records))
-
+    
     no_published = 0
     # Loop through the missing time stamps:
     for time_TS in missing_records:
         ts = time_TS.ts
-<<<<<<< HEAD
-        start_of_day = weeutil.weeutil.startOfDay(ts)
-        # Get the archive record for this timestamp:
-        raw_record = dbmanager_t.getRecord(ts)
-        # Calculate rain over the last 60 minutes and daily rain the WU way:
-        hourRain = dbmanager_t.getSql("SELECT SUM(rain) FROM %s "
-                                      "WHERE dateTime>? AND dateTime<=?" % dbmanager_t.table_name,
-                                      (ts - 3600.0, ts))
-        dayRain  = dbmanager_t.getSql("SELECT SUM(rain) FROM %s "
-                                      "WHERE dateTime>=? AND dateTime<=?" % dbmanager_t.table_name,
-                                      (start_of_day, ts))
-        raw_record['hourRain'] = hourRain[0] if hourRain is not None else None
-        raw_record['dayRain'] = dayRain[0] if dayRain is not None else None
-        # Convert to US units
-        record = weewx.units.to_US(raw_record)
-        # Now print what we have
-=======
         # Get the archive record for this timestamp:
         record = dbmanager_t.getRecord(ts)
         # Print it out:
->>>>>>> e91ea688
         print >>sys.stdout, print_record(record),
         sys.stdout.flush()
 
@@ -317,7 +256,7 @@
             if _ans == "a" :
                 _ans = "y"
                 options.query=False
-
+            
         if _ans=='y' :
             try:
                 # Post the data to the WU:
@@ -340,11 +279,11 @@
                 wlog.slog(syslog.LOG_ERR, "%s ...not published. Reason '%s'" % (timestamp_to_string(record['dateTime']), e))
                 if hasattr(e, 'reason'):
                     print >>sys.stderr, "Failed to reach server. Reason: %s" % e.reason
-                    wlog.slog(syslog.LOG_ERR, "%s ...not published. Failed to reach server. Reason '%s'" %
+                    wlog.slog(syslog.LOG_ERR, "%s ...not published. Failed to reach server. Reason '%s'" % 
                               (timestamp_to_string(record['dateTime']), e.reason))
                 if hasattr(e, 'code'):
                     print >>sys.stderr, "Failed to reach server. Error code: %s" % e.code
-                    wlog.slog(syslog.LOG_ERR, "%s ...not published. Failed to reach server. Error code '%s'" %
+                    wlog.slog(syslog.LOG_ERR, "%s ...not published. Failed to reach server. Error code '%s'" % 
                               (timestamp_to_string(record['dateTime']), e.code))
 
         else :
@@ -359,38 +298,22 @@
 
 class WunderStation(weewx.restx.AmbientThread):
     """Class to interact with the Weather Underground."""
-
+    
     # match any HTML tag of the form <...>
     _tags = re.compile(r'\<.*\>')
-<<<<<<< HEAD
-
-    def __init__(self, station, password, max_tries=3):
-        """Initialize with a given station.
-
-        station: The name of the Weather Underground station (e.g., "KORHOODR3") as a string
-
-        password: Password for the station"""
-
-        self.station  = station
-        self.password = password
-        self.max_tries = max_tries
-        self.site = "Weather Underground"
-
-=======
-    
->>>>>>> e91ea688
+    
     def getDayTimeStamps(self, dayRequested) :
         """Returns all time stamps for a given weather underground station for a given day
-
+        
         dayRequested: An instance of datetime.date with the requested date
-
+        
         return: a set containing the timestamps in epoch time
         """
         dayRequested_tt = dayRequested.timetuple()
-
+        
         _url = "http://www.wunderground.com/weatherstation/WXDailyHistory.asp?ID=%s&"\
-        "month=%d&day=%d&year=%d&format=1" % (self.station, dayRequested_tt[1], dayRequested_tt[2], dayRequested_tt[0])
-
+        "month=%d&day=%d&year=%d&format=1" % (self.station, dayRequested_tt[1], dayRequested_tt[2], dayRequested_tt[0]) 
+        
         try :
             # Hit the weather underground site:
             _wudata = urllib2.urlopen(_url)
@@ -410,10 +333,10 @@
             _line = ''.join(WunderStation._tags.split(_row))  # Get rid of any HTML tags
             if _line != "\n" :                                # Get rid of any blank lines
                 _cleanWUdata.append(_line)                    # Save what's left
-
+    
         # Now form a dictionary CSV reader, using the first line as the set of keys
         _csvreader = csv.DictReader(_cleanWUdata)
-
+        
         # We are only interested in the time stamps. Decode them
         # and return as a list
         _timeStamps = []
@@ -422,78 +345,8 @@
             _time_t = int(time.mktime(_datetm))
             # Add to timeStamps
             _timeStamps.append(TimeStamp(_time_t))
-
+            
         return _timeStamps
-<<<<<<< HEAD
-
-    def postData(self, datarec) :
-        """Posts a data record on the Weather Underground, using their upload protocol.
-
-        datarec: A dictionary holding the data values
-
-        For details of the Weather Underground upload protocol,
-        see http://wiki.wunderground.com/index.php/PWS_-_Upload_Protocol
-
-        For details on how urllib2 works, see "urllib2 - The Missing Manual"
-        at http://www.voidspace.org.uk/python/articles/urllib2.shtml
-        """
-
-        _liststr = ["action=updateraw", "ID=%s" % self.station, "PASSWORD=%s" % self.password ]
-
-        # Go through each of the supported types, formatting it, then adding to _liststr:
-        for _key in weewx.restx.AmbientThread._FORMATS:
-            # Get our value but first, if necessary, convert it to the appropriate WU units
-            v = datarec.get(_key)
-            # Check to make sure the type is not null
-            if v is not None :
-                if _key == 'dateTime':
-                    # For dates, convert from time stamp to a string, using what
-                    # the Weather Underground calls "MySQL format." I've fiddled
-                    # with formatting, and it seems that escaping the colons helps
-                    # its reliability. But, I could be imagining things.
-                    v = urllib.quote(str(datetime.datetime.utcfromtimestamp(v)))
-                # Format the value, and accumulate in _liststr:
-                _liststr.append(weewx.restx.AmbientThread._FORMATS[_key] % v)
-        # Add the software type and version:
-        _liststr.append("softwaretype=wunderfixer-%s" % __version__)
-        # Now stick all the little pieces together with an ampersand between them:
-        _urlquery='&'.join(_liststr)
-        # This will be the complete URL for the HTTP GET:
-        _url="http://weatherstation.wunderground.com/weatherstation/updateweatherstation.php?" + _urlquery
-
-        # Retry up to max_tries times:epsilon
-        for _count in range(self.max_tries):
-            # Now use an HTTP GET to post the data. Wrap in a try block
-            # in case there's a network problem.
-            try:
-                _response = urllib2.urlopen(_url)
-            except (urllib2.URLError, socket.error), e:
-                print >>sys.stderr, "Failed attempt #%d to upload to %s" % (_count+1, self.site)
-                print >>sys.stderr, "   ****  Reason: %s" % (e,)
-                wlog.slog(syslog.LOG_ERR, "Failed attempt #%d to upload to %s.   ****  Reason: %s" % (_count+1,
-                                                                                                      self.site,
-                                                                                                      e))
-            else:
-                # A bad station ID or password will not throw an exception, but
-                # it will have the error encoded in the return message:
-                for line in _response:
-                    # PWSweather signals with 'ERROR', WU with 'INVALID':
-                    if line.startswith('ERROR') or line.startswith('INVALID'):
-                        # Bad login. No reason to retry. Log it and raise an exception.
-                        print >>sys.stderr, "\n%s returns %s. Aborting." % (self.site,
-                                                                            line)
-                        wlog.slog(syslog.LOG_ERR, "%s returns %s. Aborting." % (self.site,
-                                                                                line))
-                        raise FailedPost, line
-                # If we get here, we have been successful.  Just return.
-                return
-        else:
-            # This is executed only if the loop terminates normally, meaning
-            # the upload failed max_tries times.
-            wlog.slog(syslog.LOG_ERR, "Failed to upload to %s" % self.site)
-            raise FailedPost("Failed to upload to %s" % self.site)
-=======
->>>>>>> e91ea688
 
 #===============================================================================
 #                             class TimeStamp
@@ -502,18 +355,18 @@
 class TimeStamp(object):
     """This class represents a timestamp. It uses a 'fuzzy' compare.
     That is, if the times are within epsilon seconds of each other, they compare true."""
-
+    
     def __init__(self, ts):
         self.ts = ts
-
+        
     def __cmp__(self, other_ts):
         if self.__eq__(other_ts):
             return 0
         return 1 if self.ts > other_ts.ts else -1
-
+    
     def __hash__(self):
         return hash(self.ts)
-
+    
     def __eq__(self, other_ts):
         return abs(self.ts - other_ts.ts) <= epsilon
 
@@ -528,10 +381,10 @@
     """ This class provides a wrapper around the python syslog module to handle
         wunderfixer logging requirements.
     """
-
+    
     def __init__(self, log_facy, verbose):
         """Initialise our syslog environment."""
-
+        
         # flag to indicate whether we are logging to file or not
         # if we have a file name then log, otherwise don't
         self.log = False if log_facy is None else True
@@ -549,7 +402,7 @@
 
     def slog(self, level, message):
         """Method to log to syslog if required."""
-
+        
         # are we logging ?
         if self.log:
             # if logging to 'weewx' then add a little preamble to say this is wunderfixer
@@ -570,21 +423,15 @@
                 ('windDir'      , ('%4.0f deg',         ' N/A deg')),
                 ('windGust'     , ('%4.1f mph gust',    ' N/A mph gust')),
                 ('dewpoint'     , ('%6.1fF',            '   N/A ')),
-<<<<<<< HEAD
-                ('hourRain'     , ('%5.2f" rain',       '  N/A  rain')),
-                ('dayRain'      , ('%5.2f" daily rain', ' N/A  daily rain')))
-
-=======
                 ('rain'         , ('%5.2f" rain',       '  N/A  rain')))
     
->>>>>>> e91ea688
 def print_record(record):
     # Start with a formatted version of the time:
     _strlist = [timestamp_to_string(record['dateTime'])]
-
+    
     # Now add the other types, in the order given by _formats:
     for (_type, _format) in _formats:
-        _val = record.get(_type)
+        _val = record.get(_type) 
         _strlist.append(_format[0] % _val if _val is not None else _format[1])
     # _strlist is a list of strings. Convert it into one long string:
     _string_result = ';'.join(_strlist)
@@ -592,32 +439,32 @@
 
 def getArchiveDayTimeStamps(dbmanager, dayRequested):
     """Returns all time stamps in a weewx archive file for a given day
-
+    
     dayRequested: An instance of datetime.date
-
+    
     returns: A list containing instances of TimeStamps
     """
 
     # Get the ordinal number for today and tomorrow
     start_ord = dayRequested.toordinal()
     end_ord   = start_ord + 1
-
+    
     # Convert them to instances of datetime.date
     start_date = datetime.date.fromordinal(start_ord)
     end_date   = datetime.date.fromordinal(end_ord)
-
-    # Finally, convert those to epoch time stamps.
+    
+    # Finally, convert those to epoch time stamps. 
     # The result will be two timestamps for the two midnights
     # E.G., 2009-10-25 00:00:00 and 2009-10-26 00:00:00
     start_ts = time.mktime(start_date.timetuple())
     end_ts   = time.mktime(end_date.timetuple())
-
+    
     _gen_rows =  dbmanager.genSql("""SELECT dateTime FROM archive WHERE dateTime>=? AND dateTime<?""",
                                   (start_ts, end_ts))
     timeStamps = [TimeStamp(_row[0]) for _row in _gen_rows]
-
+    
     return timeStamps
-
+    
 #===============================================================================
 #                           Call main program body
 #===============================================================================
