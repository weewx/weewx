#
#    Copyright (c) 2009-2016 Tom Keffer <tkeffer@gmail.com>
#
#    See the file LICENSE.txt for your full rights.
#
"""Routines for generating image plots.
"""
import colorsys
import locale
import math
import re
import syslog
import time
try:
    from PIL import Image, ImageDraw
except ImportError:
    import Image, ImageDraw

import weeplot.utilities
import weeutil.weeutil
from weeutil.weeutil import to_unicode

# NB: All labels passed in should be in UTF-8. They are then converted to
# Unicode, which some fonts support, others don't. If the chosen font does not
# support Unicode, then the label will be changed back to UTF-8, then tried
# again.        

class GeneralPlot(object):
    """Holds various parameters necessary for a plot."""
    def __init__(self, config_dict):
        """Initialize an instance of GeneralPlot.
        
        config_dict: an instance of ConfigObj, or something that looks like it.
        
        """
        
        self.line_list = []
        
        self.xscale = (None, None, None)
        self.yscale = (None, None, None)

        self.anti_alias             = int(config_dict.get('anti_alias',  1))

        self.image_width            = int(config_dict.get('image_width',  300)) * self.anti_alias
        self.image_height           = int(config_dict.get('image_height', 180)) * self.anti_alias
        self.image_background_color = weeplot.utilities.tobgr(config_dict.get('image_background_color', '0xf5f5f5'))

        self.chart_background_color = weeplot.utilities.tobgr(config_dict.get('chart_background_color', '0xd8d8d8'))
        self.chart_gridline_color   = weeplot.utilities.tobgr(config_dict.get('chart_gridline_color',   '0xa0a0a0'))
        color_list                  = config_dict.get('chart_line_colors', ['0xff0000', '0x00ff00', '0x0000ff'])
        fill_color_list             = config_dict.get('chart_fill_colors', color_list)
        width_list                  = config_dict.get('chart_line_width',  [1, 1, 1])
        self.chart_line_colors      = [weeplot.utilities.tobgr(v) for v in color_list]
        self.chart_fill_colors      = [weeplot.utilities.tobgr(v) for v in fill_color_list]
        self.chart_line_widths      = [int(v) for v in width_list]

        
        self.top_label_font_path    = config_dict.get('top_label_font_path')
        self.top_label_font_size    = int(config_dict.get('top_label_font_size', 10)) * self.anti_alias

        self.unit_label             = None
        self.unit_label_font_path   = config_dict.get('unit_label_font_path')
        self.unit_label_font_color  = weeplot.utilities.tobgr(config_dict.get('unit_label_font_color', '0x000000'))
        self.unit_label_font_size   = int(config_dict.get('unit_label_font_size', 10)) * self.anti_alias
        self.unit_label_position    = (10 * self.anti_alias, 0)
        
        self.bottom_label_font_path = config_dict.get('bottom_label_font_path')
        self.bottom_label_font_color= weeplot.utilities.tobgr(config_dict.get('bottom_label_font_color', '0x000000'))
        self.bottom_label_font_size = int(config_dict.get('bottom_label_font_size', 10)) * self.anti_alias
        self.bottom_label_offset    = int(config_dict.get('bottom_label_offset', 3))

        self.axis_label_font_path   = config_dict.get('axis_label_font_path')
        self.axis_label_font_color  = weeplot.utilities.tobgr(config_dict.get('axis_label_font_color', '0x000000'))
        self.axis_label_font_size   = int(config_dict.get('axis_label_font_size', 10)) * self.anti_alias

        self.x_label_format         = to_unicode(config_dict.get('x_label_format'))
        self.y_label_format         = to_unicode(config_dict.get('y_label_format'))

        self.show_x_axis            = weeutil.weeutil.tobool(config_dict.get('show_x_axis', True))
        self.show_y_axis            = weeutil.weeutil.tobool(config_dict.get('show_y_axis', True))
        self.show_units             = weeutil.weeutil.tobool(config_dict.get('show_units', True))

        self.annotate_font_path     = config_dict.get('annotate_font_path')
        self.annotate_font_size     = int(config_dict.get('annotate_font_size', 10))
        self.latest_font_path       = config_dict.get('latest_font_path')
        self.latest_font_size       = int(config_dict.get('latest_font_size', 10))
        self.polar_grid_font_path   = config_dict.get('polar_grid_font_path')
        self.polar_grid_font_size   = int(config_dict.get('polar_grid_font_size', 10))
        self.polar_grid_color       = weeplot.utilities.tobgr(config_dict.get('polar_grid_color', '0xa0a0a0'))
        
        self.x_nticks               = int(config_dict.get('x_nticks', 10))
        self.y_nticks               = int(config_dict.get('y_nticks', 10))

        self.x_label_spacing        = int(config_dict.get('x_label_spacing', 2))
        self.y_label_spacing        = int(config_dict.get('y_label_spacing', 2))
        
        # Calculate sensible margins for the given image and font sizes.
        self.lmargin = int(4.0 * self.axis_label_font_size)
        self.rmargin = 20 * self.anti_alias
        self.bmargin = int(1.5 * (self.bottom_label_font_size + self.axis_label_font_size) + 0.5)
        self.tmargin = int(1.5 * self.top_label_font_size + 0.5)
        self.tbandht = int(1.2 * self.top_label_font_size + 0.5)
        self.padding =  3 * self.anti_alias

        self.render_rose            = False
        self.rose_width             = int(config_dict.get('rose_width', 21))
        self.rose_height            = int(config_dict.get('rose_height', 21))
        self.rose_diameter          = int(config_dict.get('rose_diameter', 10))
        self.rose_position          = (self.lmargin + self.padding + 5, self.image_height - self.bmargin - self.padding - self.rose_height)
        self.rose_rotation          = None
        self.rose_label             = to_unicode(config_dict.get('rose_label', 'N'))
        self.rose_label_font_path   = config_dict.get('rose_label_font_path', self.bottom_label_font_path)
        self.rose_label_font_size   = int(config_dict.get('rose_label_font_size', 10))  
        self.rose_label_font_color  = weeplot.utilities.tobgr(config_dict.get('rose_label_font_color', '0x000000'))
        self.rose_color             = config_dict.get('rose_color')
        if self.rose_color is not None:
            self.rose_color = weeplot.utilities.tobgr(self.rose_color)

        # Show day/night transitions
        self.show_daynight          = weeutil.weeutil.tobool(config_dict.get('show_daynight', False))
        self.daynight_day_color     = weeplot.utilities.tobgr(config_dict.get('daynight_day_color', '0xffffff'))
        self.daynight_night_color   = weeplot.utilities.tobgr(config_dict.get('daynight_night_color', '0xf0f0f0'))
        self.daynight_edge_color    = weeplot.utilities.tobgr(config_dict.get('daynight_edge_color', '0xefefef'))
        self.daynight_gradient      = int(config_dict.get('daynight_gradient', 20))

    def setBottomLabel(self, bottom_label):
        """Set the label to be put at the bottom of the plot."""
        self.bottom_label = to_unicode(bottom_label)
        
    def setUnitLabel(self, unit_label):
        """Set the label to be used to show the units of the plot."""
        self.unit_label = to_unicode(unit_label)
        
    def setXScaling(self, xscale):
        """Set the X scaling.
        
        xscale: A 3-way tuple (xmin, xmax, xinc)
        """
        self.xscale = xscale
        
    def setYScaling(self, yscale):
        """Set the Y scaling.
        
        yscale: A 3-way tuple (ymin, ymax, yinc)
        """
        self.yscale = yscale
        
    def addLine(self, line):
        """Add a line to be plotted.
        
        line: an instance of PlotLine
        """
        if None in line.x:
            raise weeplot.ViolatedPrecondition, "X vector cannot have any 'None' values"
        self.line_list.append(line)

    def setLocation(self, lat, lon):
        self.latitude  = lat
        self.longitude = lon
        
    def setDayNight(self, showdaynight, daycolor, nightcolor, edgecolor):
        """Configure day/night bands.

        showdaynight: Boolean flag indicating whether to draw day/night bands

        daycolor: color for day bands

        nightcolor: color for night bands

        edgecolor: color for transition between day and night
        """
        self.show_daynight = showdaynight
        self.daynight_day_color = daycolor
        self.daynight_night_color = nightcolor
        self.daynight_edge_color = edgecolor

    def render(self):
        """Traverses the universe of things that have to be plotted in this
        image, rendering them and returning the results as a new Image object.
        """

        # NB: In what follows the variable 'draw' is an instance of an
        # ImageDraw object and is in pixel units.  The variable 'sdraw' is an
        # instance of ScaledDraw and its units are in the "scaled" units of the
        # plot e.g., the horizontal scaling might be for seconds, the vertical
        # for degrees Fahrenheit.
        image = Image.new("RGB", (self.image_width, self.image_height),
                          self.image_background_color)
        draw = self._getImageDraw(image)
        draw.rectangle(((self.lmargin,self.tmargin), 
                        (self.image_width - self.rmargin,
                         self.image_height - self.bmargin)), 
                        fill=self.chart_background_color)
        
        self._renderBottom(draw)
        self._renderTopBand(draw)
        
        self._calcXScaling()
        self._calcYScaling()
        self._calcXLabelFormat()
        self._calcYLabelFormat()
        
        sdraw = self._getScaledDraw(draw)
        if self.show_daynight:
            self._renderDayNight(sdraw)
        if self.show_x_axis:
            self._renderXAxes(sdraw)
        if self.show_y_axis:
            self._renderYAxes(sdraw)
        self._renderPlotLines(sdraw)
        self._renderAnnotations(sdraw)
        if self.render_rose:
            self._renderRose(image, draw)

        if self.anti_alias != 1:
            image.thumbnail((self.image_width / self.anti_alias,
                             self.image_height / self.anti_alias),
                            Image.ANTIALIAS)

        return image
    
    def _getImageDraw(self, image):
        """Returns an instance of ImageDraw with the proper dimensions and
        background color"""
        draw = UniDraw(image)
        return draw
    
    def _getScaledDraw(self, draw):
        """Returns an instance of ScaledDraw, with the appropriate scaling.
        
        draw: An instance of ImageDraw
        """
        sdraw = weeplot.utilities.ScaledDraw(
            draw,
            ((self.lmargin + self.padding, self.tmargin + self.padding),
             (self.image_width - self.rmargin - self.padding,
              self.image_height - self.bmargin - self.padding)),
            ((self.xscale[0], self.yscale[0]),
             (self.xscale[1], self.yscale[1])))
        return sdraw
        
    def _renderDayNight(self, sdraw):
        """Draw vertical bands for day/night."""
        (first, transitions) = weeutil.weeutil.getDayNightTransitions(
            self.xscale[0], self.xscale[1], self.latitude, self.longitude)
        color = self.daynight_day_color \
            if first == 'day' else self.daynight_night_color
        xleft = self.xscale[0]
        for x in transitions:
            sdraw.rectangle(((xleft,self.yscale[0]),
                             (x,self.yscale[1])), fill=color)
            xleft = x
            color = self.daynight_night_color \
                if color == self.daynight_day_color else self.daynight_day_color
        sdraw.rectangle(((xleft,self.yscale[0]),
                         (self.xscale[1],self.yscale[1])), fill=color)
        if self.daynight_gradient:
            if first == 'day':
                color1 = self.daynight_day_color
                color2 = self.daynight_night_color
            else:
                color1 = self.daynight_night_color
                color2 = self.daynight_day_color
            nfade = self.daynight_gradient
            # gradient is longer at the poles than the equator
            d = 120 + 300 * (1 - (90.0 - abs(self.latitude)) / 90.0)
            for i in range(len(transitions)):
                last_ = self.xscale[0] if i == 0 else transitions[i-1]
                next_ = transitions[i+1] if i < len(transitions)-1 else self.xscale[1]
                for z in range(1,nfade):
                    c = blend_hls(color2, color1, float(z)/float(nfade))
                    rgbc = int2rgbstr(c)
                    x1 = transitions[i]-d*(nfade+1)/2+d*z
                    if last_ < x1 < next_:
                        sdraw.rectangle(((x1, self.yscale[0]),
                                         (x1+d, self.yscale[1])),
                                        fill=rgbc)
                if color1 == self.daynight_day_color:
                    color1 = self.daynight_night_color
                    color2 = self.daynight_day_color
                else:
                    color1 = self.daynight_day_color
                    color2 = self.daynight_night_color
        # draw a line at the actual sunrise/sunset
        for x in transitions:
            sdraw.line((x,x),(self.yscale[0],self.yscale[1]),
                       fill=self.daynight_edge_color)

    def _renderXAxes(self, sdraw):
        """Draws the x axis and vertical constant-x lines, as well as the
        labels.
        """

        axis_label_font = weeplot.utilities.get_font_handle(
            self.axis_label_font_path,
            self.axis_label_font_size)

<<<<<<< HEAD
        drawlabel = False
        for x in weeutil.weeutil.stampgen(self.xscale[0], self.xscale[1], self.xscale[2]):
            sdraw.line((x, x), (self.yscale[0], self.yscale[1]),
                       fill=self.chart_gridline_color,
=======
        drawlabelcount = 0
        for x in weeutil.weeutil.stampgen(self.xscale[0], self.xscale[1], self.xscale[2]) :
            sdraw.line((x, x), (self.yscale[0], self.yscale[1]), fill=self.chart_gridline_color,
>>>>>>> ae7c2fb8
                       width=self.anti_alias)
            if drawlabelcount % self.x_label_spacing == 0 :
                xlabel = self._genXLabel(x)
                axis_label_size = sdraw.draw.textsize(xlabel, font=axis_label_font)
                xpos = sdraw.xtranslate(x)
<<<<<<< HEAD
                sdraw.draw.text((xpos - axis_label_size[0]/2,
                                 self.image_height - self.bmargin + 2),
                                xlabel, fill=self.axis_label_font_color,
                                font=axis_label_font)
                
=======
                sdraw.draw.text((xpos - axis_label_size[0]/2, self.image_height - self.bmargin + 2),
                                xlabel, fill=self.axis_label_font_color, font=axis_label_font)
            drawlabelcount += 1
>>>>>>> ae7c2fb8

    def _renderYAxes(self, sdraw):
        """Draws the y axis and horizontal constant-y lines, as well as the
        labels.
        """
        nygridlines     = int((self.yscale[1] - self.yscale[0]) / self.yscale[2] + 1.5)
        axis_label_font = weeplot.utilities.get_font_handle(self.axis_label_font_path,
                                                                self.axis_label_font_size)
        
        # Draw the (constant y) grid lines 
        for i in xrange(nygridlines) :
            y = self.yscale[0] + i * self.yscale[2]
            sdraw.line((self.xscale[0], self.xscale[1]), (y, y), fill=self.chart_gridline_color,
                       width=self.anti_alias)
            # Draw a label on every other line:
            if i % self.y_label_spacing == 0 :
                ylabel = self._genYLabel(y)
                axis_label_size = sdraw.draw.textsize(ylabel, font=axis_label_font)
                ypos = sdraw.ytranslate(y)
                sdraw.draw.text((self.lmargin - axis_label_size[0] - 2,
                                 ypos - axis_label_size[1]/2),
                                ylabel,
                                fill=self.axis_label_font_color,
                                font=axis_label_font)

    def _renderPolarGrid(self, sdraw, x, y, radius, inc):
        """Draws polar grid at the specified coordinates and radius."""
        ncircles = 1 + int(radius / inc)
        font = weeplot.utilities.get_font_handle(self.polar_grid_font_path,
                                                 self.polar_grid_font_size)
        sdraw.line((x-radius,x+radius), (y,y), fill=self.polar_grid_color)
        sdraw.line((x,x), (y-radius,y+radius), fill=self.polar_grid_color)
        for i in xrange(1,ncircles):
            r = i * inc
            sdraw.circle(x, y, r, outline=self.polar_grid_color)
            if i%2 == 0:
                label = self._genYLabel(r)
                sdraw.text(x, y+r, label, font=font, fill=self.polar_grid_color)

    def _renderPlotLines(self, sdraw):
        """Draw the collection of lines, using a different color for each one. Because there is
        a limited set of colors, they need to be recycled if there are very many lines.
        
        """
        nlines = len(self.line_list)
        ncolors = len(self.chart_line_colors)
        nfcolors = len(self.chart_fill_colors)
        nwidths = len(self.chart_line_widths)

        # Draw them in reverse order, so the first line comes out on top of the image
        for j, this_line in enumerate(self.line_list[::-1]):
            
            iline=nlines-j-1
            color = self.chart_line_colors[iline%ncolors] if this_line.color is None else this_line.color
            fill_color = self.chart_fill_colors[iline%nfcolors] if this_line.fill_color is None else this_line.fill_color
            width = (self.chart_line_widths[iline%nwidths] if this_line.width is None else this_line.width) * self.anti_alias

            # Calculate the size of a gap in data
            maxdx = None
            if this_line.gap_fraction is not None:
                maxdx = this_line.gap_fraction * (self.xscale[1] - self.xscale[0])

            if this_line.plot_type == 'line' :
                ms = this_line.marker_size
                if ms is not None:
                    ms *= self.anti_alias
                sdraw.line(this_line.x, 
                           this_line.y, 
                           line_type=this_line.line_type,
                           marker_type=this_line.marker_type,
                           marker_size=ms,
                           fill  = color,
                           width = width,
                           maxdx = maxdx)
            elif this_line.plot_type == 'bar' :
                for x, y, bar_width in zip(this_line.x, this_line.y, this_line.bar_width):
                    if y is None:
                        continue
                    sdraw.rectangle(((x - bar_width, self.yscale[0]), (x, y)), fill=fill_color, outline=color)
            elif this_line.plot_type == 'vector' :
                for (x, vec) in zip(this_line.x, this_line.y):
                    sdraw.vector(x, vec,
                                 vector_rotate = this_line.vector_rotate,
                                 fill  = color,
                                 width = width)
                self.render_rose = True
                self.rose_rotation = this_line.vector_rotate
                if self.rose_color is None:
                    self.rose_color = color
            elif this_line.plot_type == 'flags' :
                mags = []
                maxmag = 0
                for vec in this_line.y:
                    if vec is not None:
                        mag = math.sqrt(vec.real*vec.real + vec.imag*vec.imag)
                        mags.append(mag)
                        if maxmag < mag:
                            maxmag = mag
                    else:
                        mags.append(None)

                if isinstance(this_line.flag_baseline, int):
                    y = float(this_line.flag_baseline) / self.image_height
                    y *= (self.yscale[1] - self.yscale[0])
                elif isinstance(this_line.flag_baseline, basestring):
                    if this_line.flag_baseline == 'top':
                        y = self.yscale[1] - self.yscale[0]
                    elif this_line.flag_baseline == 'bottom':
                        y = 0
                    elif this_line.flag_baseline == 'middle':
                        y = (self.yscale[1] - self.yscale[0]) / 2
                    elif this_line.flag_baseline == 'max':
                        y = maxmag
                    elif '%' in this_line.flag_baseline:
                        m = re.match('([0-9]+)%', this_line.flag_baseline)
                        if m.group(1):
                            try:
                                y = float(m.group(1))
                                y /= 100.0
                                y *= (self.yscale[1] - self.yscale[0])
                            except ValueError:
                                syslog.syslog(syslog.LOG_ERR, "bad format for flag_baseline '%s'" % this_line.flag_baseline)
                        else:
                            syslog.syslog(syslog.LOG_ERR, "bad format for flag_baseline '%s'" % this_line.flag_baseline)
                            this_line.flag_baseline = None
                    else:
                        try:
                            y = int(this_line.flag_baseline)
                        except ValueError:
                            syslog.syslog(syslog.LOG_ERR, "unrecognized flag_baseline '%s'" % this_line.flag_baseline)
                            this_line.flag_baseline = None

                for (x, vec, mag) in zip(this_line.x, this_line.y, mags):
                    if this_line.flag_baseline is None:
                        y = mag
                    sdraw.flag(x, y, vec, mag,
                               stem_length = this_line.flag_stem_length,
                               flag_length = this_line.flag_length,
                               draw_flags = this_line.draw_flags,
                               dot_radius = this_line.flag_dot_radius,
                               fill = color)
            elif this_line.plot_type == 'polar':
                x = self.xscale[0] + 0.5 * (self.xscale[1] - self.xscale[0])
                y = 0
                xo = x
                yo = y
                if this_line.polar_origin is not None:
                    xo = self._xPixel2Scaled(this_line.polar_origin[0])
                    yo = self._yPixel2Scaled(this_line.polar_origin[1])
                if this_line.polar_grid:
                    radius = (self.yscale[1] - self.yscale[0]) / 2
                    self._renderPolarGrid(sdraw, x, y, radius, radius/8)
                for i, vec in enumerate(this_line.y):
                    c = blend_ls(color, self.image_background_color,
                                 float(i)/float(len(this_line.y)))
                    rgbc = int2rgbstr(c)
                    sdraw.vector(x, vec, vector_rotate=0, y=y,
                                 line_type=this_line.line_type,
                                 marker_type=this_line.marker_type,
                                 marker_size=this_line.marker_size,
                                 fill=rgbc, width=width)
                if this_line.highlight_latest:
                    sdraw.vector(x, this_line.y[-1], vector_rotate=0,
                                 fill=this_line.latest_color,
                                 width=this_line.latest_width)
                    sdraw.vector(x, this_line.y[-1], vector_rotate=0,
                                 fill=color, width=1)
                if this_line.annotate_latest:
                    pw = self.image_width - self.rmargin -  self.lmargin - 2*self.padding
                    x = self.lmargin + self.padding + pw/2
                    ph = self.image_height - self.tmargin - self.bmargin - 2*self.padding
                    y = self.image_height - self.bmargin - self.padding - ph/2
                    v = this_line.y[-1]
                    xp = v.real/(self.yscale[1]-self.yscale[0])
                    yp = v.imag/(self.yscale[1]-self.yscale[0])
                    x += pw * xp
                    y -= ph * yp
                    mag = math.sqrt(v.real*v.real + v.imag*v.imag)
                    label = '%.1f' % mag
                    font = weeplot.utilities.get_font_handle(
                        self.latest_font_path, self.latest_font_size)
                    size = sdraw.draw.textsize(label, font=font)
                    if v.real < 0:
                        x -= size[0]
                    if v.imag > 0:
                        y -= size[1]
                    xlabel = int(x)
                    ylabel = int(y)
                    sdraw.draw.text((xlabel,ylabel),label,
                                    fill=this_line.annotate_color,
                                    font=font)
            elif this_line.plot_type == 'polar_histogram' :
                nsector = 16
                bins = [0] * nsector
                total = 0
                for y in this_line.y:
                    if y >= 0 and y <= 360:
                        idx = int(round(y * nsector / 360.0))
                        if idx == nsector:
                            idx = 0
                        bins[idx] += 1
                        total += 1
                binmin = min(bins)
                binmax = max(bins)
                pw = self.image_width - self.rmargin - self.lmargin - 2*self.padding
                ph = self.image_height - self.tmargin - self.bmargin - 2*self.padding
                d = pw if pw < ph else ph
                x = self.lmargin + self.padding + pw/2
                y = self.image_height - self.bmargin - self.padding - ph/2
                box = (x-d/2,y-d/2,x+d/2,y+d/2)
                if this_line.show_counts:
                    font = weeplot.utilities.get_font_handle(
                        self.latest_font_path, self.latest_font_size)
                for s in xrange(nsector):
#                    f = float(bins[s])/float(total)
                    f = float(bins[s] - binmin) / binmax
                    c = blend_ls(color, self.image_background_color, f)
                    rgbc = int2rgbstr(c)
                    sdraw.sector(box, s, nsector, fill=rgbc)
                    if this_line.show_counts:
                        label = str(bins[s])
                        size = sdraw.draw.textsize(label, font=font)
                        angle = (s * 360.0 / nsector - 90.0) * math.pi / 180.0
                        xlabel = x + 100 * math.cos(angle)
                        ylabel = y + 100 * math.sin(angle)
                        sdraw.draw.text((xlabel,ylabel),label,
                                        fill=this_line.annotate_color,
                                        font=font)

    def _renderAnnotations(self, sdraw):
        font = weeplot.utilities.get_font_handle(self.annotate_font_path,
                                                 self.annotate_font_size)
        for j, this_line in enumerate(self.line_list[::-1]):
            if this_line.plot_type == 'line':
                ymax = this_line.y[0]
                xmax = this_line.x[0]
                ymin = this_line.y[0]
                xmin = this_line.x[0]
                for (x,y) in zip(this_line.x, this_line.y):
                    if y > ymax:
                        ymax = y
                        xmax = x
                    if y < ymin:
                        ymin = y
                        xmin = x
                if this_line.annotate_high:
                    label = '%.1f' % ymax
                    size = sdraw.draw.textsize(label, font=font)
                    xlabel = self._xScaled2Pixel(xmax) - 5
                    ylabel = self._yScaled2Pixel(ymax) - size[1] - 2
                    color = this_line.annotate_high_color
                    sdraw.draw.text((xlabel,ylabel),label,fill=color,font=font)
                    sdraw.line((xmax,xmax),(self.yscale[0],ymax),fill=color)
                if this_line.annotate_low:
                    label = '%.1f' % ymin
                    size = sdraw.draw.textsize(label, font=font)
                    xlabel = self._xScaled2Pixel(xmin) - 5
                    ylabel = self._yScaled2Pixel(ymin) - size[1] - 2
                    color = this_line.annotate_low_color
                    sdraw.draw.text((xlabel,ylabel),label,fill=color,font=font)
                    sdraw.line((xmin,xmin),(self.yscale[0],ymin),fill=color)
            if this_line.annotate_text is not None:
                sdraw.draw.text((this_line.annotate_text_x,
                                 self.image_height - self.bmargin - self.padding - this_line.annotate_text_y),
                                this_line.annotate_text,
                                fill=this_line.annotate_color,
                                font=font)

    def _xScaled2Pixel(self, x):
        p = self.image_width - self.rmargin - self.lmargin - 2*self.padding
        p *= float(x - self.xscale[0]) / float(self.xscale[1] - self.xscale[0])
        p = self.lmargin + self.padding + int(p)
        return p

    def _yScaled2Pixel(self, y):
        p = self.image_height - self.tmargin - self.bmargin - 2*self.padding
        p *= float(y - self.yscale[0]) / float(self.yscale[1] - self.yscale[0])
        p = self.image_height - self.bmargin - self.padding - int(p)
        return p

    def _xPixel2Scaled(self, x):
        s = x - self.lmargin - self.padding
        s /= self.image_width - self.rmargin - self.lmargin - 2*self.padding
        s *= self.xscale[1] - self.xscale[0]
        s += self.xscale[0]
        return s

    def _yPixel2Scaled(self, y):
        s = self.image_height - y - self.bmargin - self.padding
        s /= self.image_height - self.tmargin - self.bmargin - 2*self.padding
        s *= self.yscale[1] - self.yscale[0]
        s += self.yscale[0]
        return s

    def _renderBottom(self, draw):
        """Draw anything at the bottom (just some text right now)."""
        bottom_label_font = weeplot.utilities.get_font_handle(self.bottom_label_font_path, self.bottom_label_font_size)
        bottom_label_size = draw.textsize(self.bottom_label, font=bottom_label_font)
        
        draw.text(((self.image_width - bottom_label_size[0])/2, 
                   self.image_height - bottom_label_size[1] - self.bottom_label_offset),
                  self.bottom_label, 
                  fill=self.bottom_label_font_color,
                  font=bottom_label_font)
        
    def _renderTopBand(self, draw):
        """Draw the top band and any text in it."""
        # Draw the top band rectangle
        draw.rectangle(((0,0), 
                        (self.image_width, self.tbandht)), 
                        fill = self.chart_background_color)

        # Put the units in the upper left corner
        unit_label_font = weeplot.utilities.get_font_handle(self.unit_label_font_path, self.unit_label_font_size)
        if self.unit_label:
            draw.text(self.unit_label_position,
                      self.unit_label,
                      fill=self.unit_label_font_color,
                      font=unit_label_font)

        top_label_font = weeplot.utilities.get_font_handle(self.top_label_font_path, self.top_label_font_size)
        
        # The top label is the appended label_list. However, it has to be drawn
        # in segments because each label may be in a different color. For now,
        # append them together to get the total width
        top_label = ' '.join([line.label for line in self.line_list])
        top_label_size = draw.textsize(top_label, font=top_label_font)
        
        x = (self.image_width - top_label_size[0])/2
        y = 0
        
        ncolors = len(self.chart_line_colors)
        for i, this_line in enumerate(self.line_list):
            color = self.chart_line_colors[i%ncolors] if this_line.color is None else this_line.color
            # Draw a label
            draw.text( (x,y), this_line.label, fill=color, font=top_label_font)
            # Now advance the width of the label we just drew, plus a space
            label_size = draw.textsize(this_line.label + ' ',
                                       font=top_label_font)
            x += label_size[0]

    def _renderRose(self, image, draw):
        """Draw a compass rose."""
        
        rose_center_x = self.rose_width/2  + 1
        rose_center_y = self.rose_height/2 + 1
        barb_width  = 3
        barb_height = 3
        # The background is all white with a zero alpha (totally transparent)
        rose_image = Image.new("RGBA", (self.rose_width, self.rose_height),
                               (0x00, 0x00, 0x00, 0x00))
        rose_draw = ImageDraw.Draw(rose_image)
 
        fill_color = add_alpha(self.rose_color)
        # Draw the arrow straight up (North). First the shaft:
        rose_draw.line( ((rose_center_x, 0), (rose_center_x, self.rose_height)), width=1, fill=fill_color)
        # Now the left barb:
        rose_draw.line( ((rose_center_x - barb_width, barb_height), (rose_center_x, 0)), width=1, fill=fill_color)
        # And the right barb:
        rose_draw.line( ((rose_center_x, 0), (rose_center_x + barb_width, barb_height)), width=1, fill=fill_color)
        
        rose_draw.ellipse(((rose_center_x - self.rose_diameter/2,
                            rose_center_y - self.rose_diameter/2),
                           (rose_center_x + self.rose_diameter/2,
                            rose_center_y + self.rose_diameter/2)),
                          outline=fill_color)

        # Rotate if necessary:
        if self.rose_rotation:
            rose_image = rose_image.rotate(self.rose_rotation)
            rose_draw = ImageDraw.Draw(rose_image)
        
        # Calculate the position of the "N" label:
        rose_label_font = weeplot.utilities.get_font_handle(self.rose_label_font_path, self.rose_label_font_size)
        rose_label_size = draw.textsize(self.rose_label, font=rose_label_font)
        
        # Draw the label in the middle of the (possibly) rotated arrow
        rose_draw.text((rose_center_x - rose_label_size[0]/2 - 1,
                        rose_center_y - rose_label_size[1]/2 - 1),
                        self.rose_label,
                        fill = add_alpha(self.rose_label_font_color),
                        font = rose_label_font)

        # Paste the image of the arrow on to the main plot. The alpha
        # channel of the image will be used as the mask.
        # This will cause the arrow to overlay the background plot
        image.paste(rose_image, self.rose_position, rose_image)
        

    def _calcXScaling(self):
        """Calculates the x scaling. It will probably be specialized by
        plots where the x-axis represents time.
        """
        (xmin, xmax) = self._calcXMinMax()

        self.xscale = weeplot.utilities.scale(xmin, xmax, self.xscale, nsteps=self.x_nticks)
            
    def _calcYScaling(self):
        """Calculates y scaling. Can be used 'as-is' for most purposes."""
        # The filter is necessary because unfortunately the value 'None' is not
        # excluded from min and max (i.e., min(None, x) is not necessarily x). 
        # The try block is necessary because min of an empty list throws a
        # ValueError exception.
        ymin = ymax = None
        for line in self.line_list:
            if line.plot_type == 'polar_histogram':
                continue
            if (line.plot_type == 'vector' or
                line.plot_type == 'flags' or
                line.plot_type == 'polar'):
                try:
                    # For progressive vector plots, we want the magnitude of the complex vector
                    yline_max = max(abs(c) for c in filter(lambda v : v is not None, line.y))
                except ValueError:
                    yline_max = None
                yline_min = - yline_max if yline_max is not None else None
            else:
                yline_min = weeutil.weeutil.min_with_none(line.y)
                yline_max = weeutil.weeutil.max_with_none(line.y)
            ymin = weeutil.weeutil.min_with_none([ymin, yline_min])
            ymax = weeutil.weeutil.max_with_none([ymax, yline_max])

        if ymin is None and ymax is None :
            # No valid data. Pick an arbitrary scaling
            self.yscale=(0.0, 1.0, 0.2)
        else:
            self.yscale = weeplot.utilities.scale(ymin, ymax, self.yscale, nsteps=self.y_nticks)

    def _calcXLabelFormat(self):
        if self.x_label_format is None:
            self.x_label_format = weeplot.utilities.pickLabelFormat(self.xscale[2])

    def _calcYLabelFormat(self):
        if self.y_label_format is None:
            self.y_label_format = weeplot.utilities.pickLabelFormat(self.yscale[2])
        
    def _genXLabel(self, x):
        xlabel = locale.format(self.x_label_format, x)
        return xlabel
    
    def _genYLabel(self, y):
        ylabel = locale.format(self.y_label_format, y)
        return ylabel
    
    def _calcXMinMax(self):
        xmin = xmax = None
        for line in self.line_list:
            xline_min = weeutil.weeutil.min_with_none(line.x)
            xline_max = weeutil.weeutil.max_with_none(line.x)
            # If the line represents a bar chart, then the actual minimum has to
            # be adjusted for the bar width of the first point
            if line.plot_type == 'bar':
                xline_min = xline_min - line.bar_width[0]
            xmin = weeutil.weeutil.min_with_none([xmin, xline_min])
            xmax = weeutil.weeutil.max_with_none([xmax, xline_max])
        return (xmin, xmax)

class TimePlot(GeneralPlot) :
    """Class that specializes GeneralPlot for plots where the x-axis is time."""
    
    def _calcXScaling(self):
        """Specialized version for time plots."""
        if None in self.xscale:
            (xmin, xmax) = self._calcXMinMax()
            self.xscale = weeplot.utilities.scaletime(xmin, xmax)

    def _calcXLabelFormat(self):
        """Specialized version for time plots."""
        if self.x_label_format is None:
            (xmin, xmax) = self._calcXMinMax()
            if xmin is not None and xmax is not None:
                delta = xmax - xmin
                if delta > 30*24*3600:
                    self.x_label_format = u"%x"
                elif delta > 24*3600:
                    self.x_label_format = u"%x %X"
                else:
                    self.x_label_format = u"%X"
        
    def _genXLabel(self, x):
        if self.x_label_format is None:
            return ''
        time_tuple = time.localtime(x)
        # The function time.strftime() still does not support Unicode, so we have to explicitly
        # convert it to UTF8, then back again:
        xlabel = to_unicode(time.strftime(self.x_label_format.encode('utf8'), time_tuple))
        return xlabel


class PlotLine(object):
<<<<<<< HEAD
    """Represents a single line (or bar) in a plot."""
    def __init__(self, x, y, label='', color=None, width=None,
                 plot_type='line', bar_width=None,
                 line_type='solid', marker_type=None, marker_size=10, 
                 vector_rotate = None, gap_fraction=None,
                 draw_flags=True, flag_baseline=None,
                 flag_dot_radius=1, flag_stem_length=18, flag_length=8,
                 annotate_font_size=10,
                 annotate_color=None,
                 annotate_high=False, annotate_high_color=None,
                 annotate_high_font_size=None,
                 annotate_low=False, annotate_low_color=None,
                 annotate_low_font_size=None,
                 highlight_latest=False,
                 latest_color=None, latest_width=None,
                 annotate_latest=False,
                 annotate_text=None, annotate_text_x=0, annotate_text_y=0,
                 show_counts=False,
                 polar_grid=False, polar_origin=None):
        self.x           = x
        self.y           = y
        self.label       = to_unicode(label)
        self.plot_type   = plot_type
        self.line_type   = line_type
        self.marker_type = marker_type
        self.marker_size = marker_size
        self.color       = color
        self.fill_color  = color
        self.width       = width
        self.bar_width   = bar_width
        self.vector_rotate = vector_rotate
        self.gap_fraction = gap_fraction
        self.draw_flags        = draw_flags
        self.flag_baseline     = flag_baseline
        self.flag_dot_radius   = flag_dot_radius
        self.flag_stem_length  = flag_stem_length
        self.flag_length       = flag_length
        self.annotate_font_size = annotate_font_size
        self.annotate_color      = annotate_color
        self.annotate_high       = annotate_high
        self.annotate_high_color = annotate_high_color
        self.annotate_high_font_size = annotate_high_font_size
        self.annotate_low        = annotate_low
        self.annotate_low_color  = annotate_low_color
        self.annotate_low_font_size = annotate_low_font_size
        self.highlight_latest = highlight_latest
        self.latest_color = latest_color
        self.latest_width = latest_width
        self.annotate_latest = annotate_latest
        self.annotate_text = annotate_text
        self.annotate_text_x = annotate_text_x
        self.annotate_text_y = annotate_text_y
        self.show_counts = show_counts
        self.polar_grid = polar_grid
        self.polar_origin = polar_origin

        if self.latest_width is None:
            self.latest_width = 1
        if self.latest_color is None:
            self.latest_color = 'orange'
        if self.annotate_color is None:
            self.annotate_color = 0x000000
        if self.annotate_high_font_size is None:
            self.annotate_high_font_size = self.annotate_font_size
        if self.annotate_low_font_size is None:
            self.annotate_low_font_size = self.annotate_font_size

=======
    """Represents a single line (or bar) in a plot.
    
    """
    def __init__(self, x, y, label='', color=None, fill_color=None, width=None, plot_type='line',
                 line_type='solid', marker_type=None, marker_size=10, 
                 bar_width=None, vector_rotate = None, gap_fraction=None):
        self.x               = x
        self.y               = y
        self.label           = to_unicode(label)
        self.plot_type       = plot_type
        self.line_type       = line_type
        self.marker_type     = marker_type
        self.marker_size     = marker_size
        self.color           = color
        self.fill_color      = fill_color
        self.width           = width
        self.bar_width       = bar_width
        self.vector_rotate   = vector_rotate
        self.gap_fraction    = gap_fraction
>>>>>>> ae7c2fb8

class UniDraw(ImageDraw.ImageDraw):
    """Supports non-Unicode fonts
    
    Not all fonts support Unicode characters. These will raise a UnicodeEncodeError exception.
    This class subclasses the regular ImageDraw.Draw class, adding overridden functions to
    catch these exceptions. It then tries drawing the string again, this time as a UTF8 string"""
    
    def text(self, position, string, **options):
        try:
            return ImageDraw.ImageDraw.text(self, position, string, **options)
        except UnicodeEncodeError:
            return ImageDraw.ImageDraw.text(self, position, string.encode('utf8'), **options)
        
    def textsize(self, string, **options):
        try:
            return ImageDraw.ImageDraw.textsize(self, string, **options)
        except UnicodeEncodeError:
            return ImageDraw.ImageDraw.textsize(self, string.encode('utf8'), **options)
            
            
def blend_hls(c, bg, alpha):
    """Fade from c to bg using alpha channel where 1 is solid and 0 is
    transparent.  This fades across the hue, saturation, and lightness."""
    return blend(c, bg, alpha, alpha, alpha)

def blend_ls(c, bg, alpha):
    """Fade from c to bg where 1 is solid and 0 is transparent.
    Change only the lightness and saturation, not hue."""
    return blend(c, bg, 1.0, alpha, alpha)

def blend(c, bg, alpha_h, alpha_l, alpha_s):
    """Fade from c to bg in the hue, lightness, saturation colorspace."""
    r1,g1,b1 = int2rgb(c)
    h1,l1,s1 = colorsys.rgb_to_hls(r1/256.0, g1/256.0, b1/256.0)
    r2,g2,b2 = int2rgb(bg)
    h2,l2,s2 = colorsys.rgb_to_hls(r2/256.0, g2/256.0, b2/256.0)
    h = alpha_h * h1 + (1 - alpha_h) * h2
    l = alpha_l * l1 + (1 - alpha_l) * l2
    s = alpha_s * s1 + (1 - alpha_s) * s2
    r,g,b = colorsys.hls_to_rgb(h, l, s)
    r = round(r * 256.0)
    g = round(g * 256.0)
    b = round(b * 256.0)
    t = rgb2int(int(r),int(g),int(b))
    return int(t)

def int2rgb(x):
    b = (x >> 16) & 0xff
    g = (x >> 8) & 0xff
    r = x & 0xff
    return r,g,b

def int2rgbstr(x):
    return '#%02x%02x%02x' % int2rgb(x)

def rgb2int(r,g,b):
    return r + g*256 + b*256*256

def add_alpha(i):
    """Add an opaque alpha channel to an integer RGB value"""
    r = i & 0xff
    g = (i >> 8)  & 0xff
    b = (i >> 16) & 0xff
    a = 0xff    # Opaque alpha
    return (r,g,b,a)
<|MERGE_RESOLUTION|>--- conflicted
+++ resolved
@@ -295,32 +295,20 @@
             self.axis_label_font_path,
             self.axis_label_font_size)
 
-<<<<<<< HEAD
-        drawlabel = False
+        drawlabelcount = 0
         for x in weeutil.weeutil.stampgen(self.xscale[0], self.xscale[1], self.xscale[2]):
             sdraw.line((x, x), (self.yscale[0], self.yscale[1]),
                        fill=self.chart_gridline_color,
-=======
-        drawlabelcount = 0
-        for x in weeutil.weeutil.stampgen(self.xscale[0], self.xscale[1], self.xscale[2]) :
-            sdraw.line((x, x), (self.yscale[0], self.yscale[1]), fill=self.chart_gridline_color,
->>>>>>> ae7c2fb8
                        width=self.anti_alias)
-            if drawlabelcount % self.x_label_spacing == 0 :
+            if drawlabelcount % self.x_label_spacing == 0:
                 xlabel = self._genXLabel(x)
                 axis_label_size = sdraw.draw.textsize(xlabel, font=axis_label_font)
                 xpos = sdraw.xtranslate(x)
-<<<<<<< HEAD
                 sdraw.draw.text((xpos - axis_label_size[0]/2,
                                  self.image_height - self.bmargin + 2),
                                 xlabel, fill=self.axis_label_font_color,
                                 font=axis_label_font)
-                
-=======
-                sdraw.draw.text((xpos - axis_label_size[0]/2, self.image_height - self.bmargin + 2),
-                                xlabel, fill=self.axis_label_font_color, font=axis_label_font)
             drawlabelcount += 1
->>>>>>> ae7c2fb8
 
     def _renderYAxes(self, sdraw):
         """Draws the y axis and horizontal constant-y lines, as well as the
@@ -811,9 +799,9 @@
 
 
 class PlotLine(object):
-<<<<<<< HEAD
     """Represents a single line (or bar) in a plot."""
-    def __init__(self, x, y, label='', color=None, width=None,
+    def __init__(self, x, y, label='',
+                 color=None, fille_color=None, width=None,
                  plot_type='line', bar_width=None,
                  line_type='solid', marker_type=None, marker_size=10, 
                  vector_rotate = None, gap_fraction=None,
@@ -839,7 +827,7 @@
         self.marker_type = marker_type
         self.marker_size = marker_size
         self.color       = color
-        self.fill_color  = color
+        self.fill_color  = fill_color
         self.width       = width
         self.bar_width   = bar_width
         self.vector_rotate = vector_rotate
@@ -879,27 +867,6 @@
         if self.annotate_low_font_size is None:
             self.annotate_low_font_size = self.annotate_font_size
 
-=======
-    """Represents a single line (or bar) in a plot.
-    
-    """
-    def __init__(self, x, y, label='', color=None, fill_color=None, width=None, plot_type='line',
-                 line_type='solid', marker_type=None, marker_size=10, 
-                 bar_width=None, vector_rotate = None, gap_fraction=None):
-        self.x               = x
-        self.y               = y
-        self.label           = to_unicode(label)
-        self.plot_type       = plot_type
-        self.line_type       = line_type
-        self.marker_type     = marker_type
-        self.marker_size     = marker_size
-        self.color           = color
-        self.fill_color      = fill_color
-        self.width           = width
-        self.bar_width       = bar_width
-        self.vector_rotate   = vector_rotate
-        self.gap_fraction    = gap_fraction
->>>>>>> ae7c2fb8
 
 class UniDraw(ImageDraw.ImageDraw):
     """Supports non-Unicode fonts
