<<<<<<< HEAD
weewx (5.0.0a29-1) unstable; urgency=low
  * new upstream release
 -- Matthew Wall (weewx) <mwall@users.sourceforge.net>  Fri, 05 May 2023 13:35:31 -0400
=======
weewx (5.0.0a30-1) unstable; urgency=low
  * Back up skins individually, instead of the whole directory.
 -- Thomas Keffer (Author of weewx) <tkeffer@gmail.com>  Fri, 05 May 2023 11:28:04 -0700
>>>>>>> ef1e619f
weewx (5.0.0a28-1) unstable; urgency=low
  * Use flag --config-only to upgrade config file
 -- Thomas Keffer (Author of weewx) <tkeffer@gmail.com>  Fri, 07 Apr 2023 05:36:56 -0700
weewx (5.0.0a27-1) unstable; urgency=low
  * Fix bug in postinst
 -- Thomas Keffer (Author of weewx) <tkeffer@gmail.com>  Wed, 29 Mar 2023 14:47:50 -0700
weewx (5.0.0a26-1) unstable; urgency=low
  * Use /etc/default/weewx with systemd
 -- Thomas Keffer (Author of weewx) <tkeffer@gmail.com>  Tue, 28 Mar 2023 16:26:30 -0700
weewx (5.0.0a25-1) unstable; urgency=low
  * Switch to systemd install
 -- Thomas Keffer (Author of weewx) <tkeffer@gmail.com>  Sun, 26 Mar 2023 05:18:19 -0700
weewx (5.0.0a24-1) unstable; urgency=low
  * new upstream release
 -- Thomas Keffer (Author of weewx) <tkeffer@gmail.com>  Fri, 24 Mar 2023 06:25:32 -0700
weewx (5.0.0a21-1) unstable; urgency=low
  * new upstream release
 -- Matthew Wall (weewx) <mwall@users.sourceforge.net>  Fri, 03 Mar 2023 23:21:55 -0500
weewx (5.0.0a20-1) unstable; urgency=low
  * new upstream release
 -- Matthew Wall (weewx) <mwall@users.sourceforge.net>  Sat, 25 Feb 2023 19:01:01 -0500
weewx (4.10.2-1) unstable; urgency=low
  * new upstream release
 -- Thomas Keffer (Author of weewx) <tkeffer@gmail.com>  Wed, 22 Feb 2023 17:05:04 -0800
weewx (4.10.1-1) unstable; urgency=low
  * new upstream release
 -- Matthew Wall (weewx) <mwall@users.sourceforge.net>  Mon, 30 Jan 2023 10:00:21 -0500
weewx (4.10.0-1) unstable; urgency=low
  * new upstream release
 -- Matthew Wall (weewx) <mwall@users.sourceforge.net>  Sun, 29 Jan 2023 20:56:42 -0500
weewx (4.9.1-1) unstable; urgency=low
  * new upstream release
 -- Thomas Keffer (Author of weewx) <tkeffer@gmail.com>  Tue, 25 Oct 2022 04:29:14 -0700
weewx (4.9.0-1) unstable; urgency=low
  * new upstream release
 -- Thomas Keffer (Author of weewx) <tkeffer@gmail.com>  Mon, 24 Oct 2022 11:11:25 -0700
weewx (4.9.0b1-1) unstable; urgency=low
  * new upstream release
 -- Thomas Keffer (Author of weewx) <tkeffer@gmail.com>  Fri, 30 Sep 2022 06:03:30 -0700
weewx (4.8.0-1) unstable; urgency=low
  * new upstream release
 -- Thomas Keffer (Author of weewx) <tkeffer@gmail.com>  Thu, 21 Apr 2022 17:32:55 -0700
weewx (4.7.0-1) unstable; urgency=low
  * new upstream release
 -- Thomas Keffer (Author of weewx) <tkeffer@gmail.com>  Tue, 01 Mar 2022 15:19:53 -0800
weewx (4.6.2-1) unstable; urgency=low
  * new upstream release
 -- Matthew Wall (weewx) <mwall@users.sourceforge.net>  Thu, 10 Feb 2022 22:15:26 -0500
weewx (4.6.1-1) unstable; urgency=low
  * new upstream release
 -- Matthew Wall (weewx) <mwall@users.sourceforge.net>  Thu, 10 Feb 2022 19:28:13 -0500
weewx (4.6.0-1) unstable; urgency=low
  * new upstream release
 -- Matthew Wall (weewx) <mwall@users.sourceforge.net>  Fri, 04 Feb 2022 08:32:35 -0500
weewx (4.6.0b7-1) unstable; urgency=low
  * new upstream release
 -- Thomas Keffer (Author of weewx) <tkeffer@gmail.com>  Sat, 06 Nov 2021 15:13:04 -0700
weewx (4.6.0b6-1) unstable; urgency=low
  * new upstream release
 -- Thomas Keffer (Author of weewx) <tkeffer@gmail.com>  Tue, 02 Nov 2021 15:34:16 -0700
weewx (4.6.0b3-1) unstable; urgency=low
  * new upstream release
 -- Thomas Keffer (Author of weewx) <tkeffer@gmail.com>  Tue, 05 Oct 2021 15:03:48 -0700
weewx (4.6.0b2-1) unstable; urgency=low
  * new upstream release
 -- Thomas Keffer (Author of weewx) <tkeffer@gmail.com>  Tue, 28 Sep 2021 15:56:05 -0700
weewx (4.6.0b1-1) unstable; urgency=low
  * new upstream release
 -- Thomas Keffer (Author of weewx) <tkeffer@gmail.com>  Fri, 13 Aug 2021 09:48:47 -0700
weewx (4.6.0a4-1) unstable; urgency=low
  * new upstream release
 -- Thomas Keffer (Author of weewx) <tkeffer@gmail.com>  Sun, 30 May 2021 16:47:43 -0700
weewx (4.6.0a3-1) unstable; urgency=low
  * new upstream release
 -- Thomas Keffer (Author of weewx) <tkeffer@gmail.com>  Mon, 24 May 2021 10:01:01 -0700
weewx (4.5.1-1) unstable; urgency=low
  * new upstream release
 -- Thomas Keffer (Author of weewx) <tkeffer@gmail.com>  Fri, 02 Apr 2021 13:15:41 -0700
weewx (4.5.0-1) unstable; urgency=low
  * new upstream release
 -- Thomas Keffer (Author of weewx) <tkeffer@gmail.com>  Fri, 02 Apr 2021 07:48:33 -0700
weewx (4.5.0b2-1) unstable; urgency=low
  * new upstream release
 -- Thomas Keffer (Author of weewx) <tkeffer@gmail.com>  Wed, 24 Mar 2021 13:46:45 -0700
weewx (4.5.0a3-1) unstable; urgency=low
  * new upstream release
 -- Thomas Keffer (Author of weewx) <tkeffer@gmail.com>  Sun, 21 Mar 2021 12:02:57 -0700
weewx (4.5.0a2-1) unstable; urgency=low
  * new upstream release
 -- Thomas Keffer (Author of weewx) <tkeffer@gmail.com>  Sat, 20 Mar 2021 07:34:39 -0700
weewx (4.5.0a1-1) unstable; urgency=low
  * new upstream release
 -- Thomas Keffer (Author of weewx) <tkeffer@gmail.com>  Mon, 15 Mar 2021 14:50:42 -0700
weewx (4.4.0-1) unstable; urgency=low
  * new upstream release
 -- Thomas Keffer (Author of weewx) <tkeffer@gmail.com>  Sat, 30 Jan 2021 10:52:17 -0800
weewx (4.3.0-1) unstable; urgency=low
  * new upstream release
 -- Thomas Keffer (Author of weewx) <tkeffer@gmail.com>  Mon, 04 Jan 2021 11:43:12 -0800
weewx (4.3.0b3-1) unstable; urgency=low
  * new upstream release
 -- Thomas Keffer (Author of weewx) <tkeffer@gmail.com>  Sat, 26 Dec 2020 14:02:49 -0800
weewx (4.3.0b2-1) unstable; urgency=low
  * new upstream release
 -- Thomas Keffer (Author of weewx) <tkeffer@gmail.com>  Fri, 18 Dec 2020 08:24:50 -0800
weewx (4.3.0b1-1) unstable; urgency=low
  * new upstream release
 -- Thomas Keffer (Author of weewx) <tkeffer@gmail.com>  Mon, 14 Dec 2020 06:14:23 -0800
weewx (4.2.0-1) unstable; urgency=low
  * new upstream release
 -- Matthew Wall (weewx) <mwall@users.sourceforge.net>  Mon, 26 Oct 2020 21:12:08 -0400
weewx (4.2.0b2-1) unstable; urgency=low
  * new upstream release
 -- Thomas Keffer (Author of weewx) <tkeffer@gmail.com>  Mon, 26 Oct 2020 08:20:30 -0700
weewx (4.2.0b1-1) unstable; urgency=low
  * new upstream release
 -- Thomas Keffer (Author of weewx) <tkeffer@gmail.com>  Fri, 23 Oct 2020 14:25:32 -0700
weewx (4.2.0a1-1) unstable; urgency=low
  * new upstream release
 -- Thomas Keffer (Author of weewx) <tkeffer@gmail.com>  Mon, 19 Oct 2020 15:46:40 -0700
weewx (4.1.1-1) unstable; urgency=low
  * new upstream release
 -- Thomas Keffer (Author of weewx) <tkeffer@gmail.com>  Mon, 01 Jun 2020 15:16:57 -0700
weewx (4.1.0-1) unstable; urgency=low
  * new upstream release
 -- Matthew Wall (weewx) <mwall@users.sourceforge.net>  Mon, 25 May 2020 15:10:24 -0400
weewx (4.0.0-1) unstable; urgency=low
  * new upstream release
 -- Matthew Wall (weewx) <mwall@users.sourceforge.net>  Thu, 30 Apr 2020 11:21:09 -0400
weewx (4.0.0b18-4) unstable; urgency=low
  * delete the python3 __pycache__ files as well as python2 .pyc files
  * build as weewx_x.deb but save as python-weewx_x.deb and python3-weewx_x.deb
 -- Matthew Wall (weewx) <mwall@users.sourceforge.net>  Thu, 09 Apr 2020 20:44:56 -0400
weewx (4.0.0b18-3) unstable; urgency=low
  * use weewx instead of python-weewx and python3-weewx
 -- Matthew Wall (weewx) <mwall@users.sourceforge.net>  Thu, 09 Apr 2020 20:44:56 -0400
weewx (4.0.0b18-2) unstable; urgency=low
  * separate squeeze and buster repositories with aptly
 -- Matthew Wall (weewx) <mwall@users.sourceforge.net>  Thu, 09 Apr 2020 20:44:56 -0400
weewx (4.0.0b18-1) unstable; urgency=low
  * new upstream release
 -- Matthew Wall (weewx) <mwall@users.sourceforge.net>  Thu, 09 Apr 2020 20:44:56 -0400
weewx (4.0.0b17-1) unstable; urgency=low
  * new upstream release
 -- Matthew Wall (weewx) <mwall@users.sourceforge.net>  Tue, 31 Mar 2020 10:27:10 -0400
weewx (4.0.0b13-1) unstable; urgency=low
  * new upstream release
 -- Matthew Wall (weewx) <mwall@users.sourceforge.net>  Tue, 25 Feb 2020 10:12:11 -0500
weewx (4.0.0b12-1) unstable; urgency=low
  * new upstream release
 -- Matthew Wall (weewx) <mwall@users.sourceforge.net>  Sat, 22 Feb 2020 16:05:04 -0500
weewx (4.0.0b11-1) unstable; urgency=low
  * new upstream release
 -- Matthew Wall (weewx) <mwall@users.sourceforge.net>  Sun, 02 Feb 2020 09:48:39 -0500
weewx (4.0.0b6-1) unstable; urgency=low
  * new upstream release
 -- Matthew Wall (weewx) <mwall@users.sourceforge.net>  Sat, 04 Jan 2020 09:42:26 -0500
weewx (3.9.2-1) unstable; urgency=low
  * new upstream release
 -- Matthew Wall (weewx) <mwall@users.sourceforge.net>  Sun, 14 Jul 2019 08:00:08 -0400
weewx (3.9.1-1) unstable; urgency=low
  * new upstream release
 -- Matthew Wall (weewx) <mwall@users.sourceforge.net>  Wed, 06 Feb 2019 08:21:47 -0500
weewx (3.9.0-1) unstable; urgency=low
  * new upstream release
 -- Matthew Wall (weewx) <mwall@users.sourceforge.net>  Tue, 05 Feb 2019 13:32:45 -0500
weewx (3.9.0b3-1) unstable; urgency=low
  * new upstream release
 -- Matthew Wall (weewx) <mwall@users.sourceforge.net>  Mon, 28 Jan 2019 18:40:32 -0500
weewx (3.9.0b2-1) unstable; urgency=low
  * new upstream release
 -- Matthew Wall (weewx) <mwall@users.sourceforge.net>  Sat, 26 Jan 2019 10:02:14 -0500
weewx (3.9.0b1-1) unstable; urgency=low
  * new upstream release
 -- Matthew Wall (weewx) <mwall@users.sourceforge.net>  Tue, 22 Jan 2019 12:40:02 -0500
weewx (3.9.0a5-1) unstable; urgency=low
  * new upstream release
 -- Matthew Wall (weewx) <mwall@users.sourceforge.net>  Tue, 11 Dec 2018 09:04:04 -0500
weewx (3.8.2-1) unstable; urgency=low
  * new upstream release
 -- Matthew Wall (weewx) <mwall@users.sourceforge.net>  Thu, 16 Aug 2018 11:40:52 -0400
weewx (3.8.1-1) unstable; urgency=low
  * new upstream release
 -- Matthew Wall (weewx) <mwall@users.sourceforge.net>  Fri, 22 Jun 2018 17:48:03 -0400
weewx (3.8.0-1) unstable; urgency=low
  * new upstream release
 -- mwall <mwall@users.sourceforge.net>  Tue, 21 Nov 2017 19:49:56 -0500
weewx (3.8.0a2-1) unstable; urgency=low
  * new upstream release
 -- mwall <mwall@users.sourceforge.net>  Tue, 21 Nov 2017 18:45:33 -0500
weewx (3.7.1-1) unstable; urgency=low
  * new upstream release
 -- Matthew Wall (weewx) <mwall@users.sourceforge.net>  Wed, 22 Mar 2017 20:21:09 -0400
weewx (3.7.0-1) unstable; urgency=low
  * new upstream release
 -- Matthew Wall (weewx) <mwall@users.sourceforge.net>  Fri, 10 Mar 2017 15:48:50 -0500
weewx (3.7.0b3-1) unstable; urgency=low
  * new upstream release
 -- Matthew Wall (weewx) <mwall@users.sourceforge.net>  Sat, 04 Mar 2017 23:06:41 -0500
weewx (3.7.0b2-1) unstable; urgency=low
  * new upstream release
 -- Matthew Wall (weewx) <mwall@users.sourceforge.net>  Sat, 18 Feb 2017 10:39:16 -0500
weewx (3.7.0a3-1) unstable; urgency=low
  * new upstream release
 -- mwall <mwall@picodeb8>  Thu, 09 Feb 2017 22:54:21 -0500
weewx (3.6.1-1) unstable; urgency=low
  * new upstream release
 -- Matthew Wall (weewx) <mwall@users.sourceforge.net>  Thu, 13 Oct 2016 18:19:31 -0400
weewx (3.6.0-1) unstable; urgency=low
  * new upstream release
 -- Matthew Wall (weewx) <mwall@users.sourceforge.net>  Fri, 07 Oct 2016 18:22:14 -0400
weewx (3.6.0b3-1) unstable; urgency=low
  * new upstream release
 -- Thomas Keffer (Author of weewx) <tkeffer@gmail.com>  Tue, 04 Oct 2016 09:08:30 -0700
weewx (3.6.0b2-1) unstable; urgency=low
  * new upstream release
 -- Matthew Wall (weewx) <mwall@users.sourceforge.net>  Mon, 26 Sep 2016 08:27:19 -0400
weewx (3.6.0b1-1) unstable; urgency=low
  * new upstream release
 -- Matthew Wall (weewx) <mwall@users.sourceforge.net>  Sun, 25 Sep 2016 09:24:38 -0400
weewx (3.6.0a1-1) unstable; urgency=low
  * new upstream release
 -- Matthew Wall (weewx) <mwall@users.sourceforge.net>  Thu, 22 Sep 2016 20:29:30 -0400
weewx (3.5.0-1) unstable; urgency=low
  * new upstream release
 -- Matthew Wall (weewx) <mwall@users.sourceforge.net>  Sun, 13 Mar 2016 21:27:26 -0400
weewx (3.4.0-1) unstable; urgency=low
  * new upstream release
 -- Matthew Wall (weewx) <mwall@users.sourceforge.net>  Sat, 16 Jan 2016 18:02:00 -0500
weewx (3.3.1-1) unstable; urgency=low
  * new upstream release
 -- Matthew Wall (weewx) <mwall@users.sourceforge.net>  Sun, 06 Dec 2015 18:25:17 -0500
weewx (3.3.0-1) unstable; urgency=low
  * new upstream release
 -- Matthew Wall (weewx) <mwall@users.sourceforge.net>  Sat, 05 Dec 2015 16:21:48 -0500
weewx (3.3.0b1-1) unstable; urgency=low
  * new upstream release
 -- mwall <mwall@picodeb8>  Mon, 26 Oct 2015 19:15:51 -0400
weewx (3.2.2-1) unstable; urgency=low
  * new upstream release
 -- Thomas Keffer (Author of weewx) <tkeffer@gmail.com>  Thu, 30 Jul 2015 19:06:09 -0700
weewx (3.2.1-1) unstable; urgency=low
  * new upstream release
 -- Matthew Wall (weewx) <mwall@users.sourceforge.net>  Sat, 18 Jul 2015 21:08:12 -0400
weewx (3.2.0-1) unstable; urgency=low
  * new upstream release
 -- Matthew Wall (weewx) <mwall@users.sourceforge.net>  Wed, 15 Jul 2015 16:53:29 -0400
weewx (3.2.0-1) unstable; urgency=low
  * new upstream release
 -- Thomas Keffer (Author of weewx) <tkeffer@gmail.com>  Wed, 15 Jul 2015 13:43:37 -0700
weewx (3.2.0b3-1) unstable; urgency=low
  * new upstream release
 -- Matthew Wall (weewx) <mwall@users.sourceforge.net>  Wed, 15 Jul 2015 14:29:55 -0400
weewx (3.2.0b1-1) unstable; urgency=low
  * new upstream release
 -- Matthew Wall (weewx) <mwall@users.sourceforge.net>  Tue, 07 Jul 2015 11:49:42 -0400
weewx (3.2.0a4-1) unstable; urgency=low
  * new upstream release
 -- Matthew Wall (weewx) <mwall@users.sourceforge.net>  Sun, 05 Jul 2015 21:51:41 -0400
weewx (3.2.0a1-1) unstable; urgency=low
  * new upstream release
  * use unified wee_X utilities
 -- Matthew Wall (weewx) <mwall@users.sourceforge.net>  Sat, 25 Apr 2015 06:40:05 -0400
weewx (3.1.0-1) unstable; urgency=low
  * new upstream release
 -- Matthew Wall (weewx) <mwall@users.sourceforge.net>  Thu, 05 Feb 2015 16:36:21 -0500
weewx (3.0.1-1) unstable; urgency=low
  * new upstream release
  * fixed postinst so that it only processes weewx.conf one time instead of two
 -- Matthew Wall (weewx) <mwall@users.sourceforge.net>  Sat, 06 Dec 2014 12:30:42 -0500
weewx (3.0.0-1) unstable; urgency=low
  * new upstream release
 -- Thomas Keffer (Author of weewx) <tkeffer@gmail.com>  Fri, 05 Dec 2014 10:36:34 -0800
weewx (3.0.0b3-1) unstable; urgency=low
  * new upstream release
 -- Thomas Keffer (Author of weewx) <tkeffer@gmail.com>  Fri, 05 Dec 2014 04:49:15 -0800
weewx (3.0.0b2-1) unstable; urgency=low
  * new upstream release
 -- Matthew Wall (weewx) <mwall@users.sourceforge.net>  Mon, 01 Dec 2014 21:37:29 -0500
weewx (3.0.0a5-1) unstable; urgency=low
  * new upstream release
 -- Matthew Wall (weewx) <mwall@users.sourceforge.net>  Sat, 29 Nov 2014 11:32:52 -0500
weewx (3.0.0a4-1) unstable; urgency=low
  * new upstream release
 -- Matthew Wall (weewx) <mwall@users.sourceforge.net>  Sat, 29 Nov 2014 07:30:45 -0500
weewx (3.0.0a3-1) unstable; urgency=low
  * new upstream release
 -- Thomas Keffer (Author of weewx) <tkeffer@gmail.com>  Fri, 28 Nov 2014 10:24:52 -0800
weewx (3.0.0a3-1) unstable; urgency=low
  * new upstream release
 -- Matthew Wall (weewx) <mwall@users.sourceforge.net>  Fri, 28 Nov 2014 13:09:45 -0500
weewx (3.0.0a2-1) unstable; urgency=low
  * new upstream release
 -- Thomas Keffer (Author of weewx) <tkeffer@gmail.com>  Fri, 28 Nov 2014 08:42:34 -0800
weewx (3.0.0a2-1) unstable; urgency=low
  * new upstream release
 -- Matthew Wall (weewx) <mwall@users.sourceforge.net>  Thu, 27 Nov 2014 15:04:29 -0500
weewx (3.0.0a1-1) unstable; urgency=low
  * adapt to restructured setup.py options
  * alphabetize list of station types for easier browsing/finding
 -- Matthew Wall (weewx) <mwall@users.sourceforge.net>  Fri, 31 Oct 2014 22:38:18 -0400
weewx (2.7.0-1) unstable; urgency=low
  * new upstream release
 -- Matthew Wall (weewx) <mwall@users.sourceforge.net>  Sat, 11 Oct 2014 21:13:16 -0400
weewx (2.6.4-1) unstable; urgency=low
  * new upstream release
  * added cc3000, ultimeter, ws1 drivers
  * added option to specify display units during installation
 -- Matthew Wall (weewx) <mwall@users.sourceforge.net>  Mon, 16 Jun 2014 07:22:26 -0400
weewx (2.6.3-1) unstable; urgency=low
  * new upstream release
 -- Matthew Wall (weewx) <mwall@users.sourceforge.net>  Thu, 10 Apr 2014 20:25:10 -0400
weewx (2.6.2-1) unstable; urgency=low
  * new upstream release
 -- Matthew Wall (weewx) <mwall@users.sourceforge.net>  Sun, 16 Feb 2014 06:18:40 -0500
weewx (2.6.1-1) unstable; urgency=low
  * new upstream release
 -- Matthew Wall (weewx) <mwall@users.sourceforge.net>  Sat, 08 Feb 2014 13:02:03 -0500
weewx (2.6.0-1) unstable; urgency=low
  * new upstream release
 -- Matthew Wall (weewx) <mwall@users.sourceforge.net>  Fri, 07 Feb 2014 20:19:14 -0500
weewx (2.6.0b2-1) unstable; urgency=low
  * new upstream release
 -- Matthew Wall (weewx) <mwall@users.sourceforge.net>  Wed, 05 Feb 2014 18:23:12 -0500
weewx (2.6.0b1-1) unstable; urgency=low
  * new upstream release
 -- Matthew Wall (weewx) <mwall@users.sourceforge.net>  Tue, 04 Feb 2014 17:45:23 -0500
weewx (2.6.0a6-1) unstable; urgency=low
  * new upstream release
 -- Matthew Wall (weewx) <mwall@users.sourceforge.net>  Tue, 28 Jan 2014 12:49:17 -0500
weewx (2.5.1-1) unstable; urgency=low
  * added ws23xx and te923 drivers
 -- Matthew Wall <mwall@users.sourceforge.net>  Mon, 30 Dec 2013 18:43:18 -0500
weewx (2.5.0-1) unstable; urgency=low
  * new upstream release
 -- Matthew Wall <mwall@users.sourceforge.net>  Tue, 29 Oct 2013 11:06:50 -0400
weewx (2.5.0b3-1) unstable; urgency=low
  * new upstream release
 -- Matthew Wall <mwall@users.sourceforge.net>  Sat, 19 Oct 2013 12:19:43 -0400
weewx (2.5.0b2-1) unstable; urgency=low
  * new upstream release
 -- Matthew Wall <mwall@users.sourceforge.net>  Fri, 18 Oct 2013 21:35:21 -0400
weewx (2.5.0b1-1) unstable; urgency=low
  * new upstream release
 -- Matthew Wall <mwall@users.sourceforge.net>  Sat, 12 Oct 2013 15:33:16 -0400
weewx (2.5.0a3-1) unstable; urgency=low
  * new upstream release
  * added config support for ws28xx driver
  * make weewx.conf replacements more robust
 -- Matthew Wall <mwall@users.sourceforge.net>  Wed, 09 Oct 2013 11:21:13 -0400
weewx (2.4.0-1) unstable; urgency=low
  * new upstream release
 -- Matthew Wall <mwall@users.sourceforge.net>  Sun, 04 Aug 2013 02:00:51 -0400
weewx (2.3.3-1) unstable; urgency=low
  * new upstream release
  * respect files in user directory
 -- Matthew Wall <mwall@users.sourceforge.net>  Sat, 22 Jun 2013 08:06:43 -0400
weewx (2.3.2-1) unstable; urgency=low
  * new upstream release
 -- Matthew Wall <mwall@users.sourceforge.net>  Sun, 16 Jun 2013 22:17:57 -0400
weewx (2.3.1-3) unstable; urgency=low
  * include weewx.conf.dist in conffiles
 -- Matthew Wall <mwall@users.sourceforge.net>  Tue, 16 Apr 2013 10:42:35 -0400
weewx (2.3.1-2) unstable; urgency=low
  * in postinst, invoke db_stop at end of script, not end of function
 -- Matthew Wall <mwall@users.sourceforge.net>  Mon, 15 Apr 2013 23:50:06 -0400
weewx (2.3.1-1) unstable; urgency=low
  * new upstream release
 -- Thomas Keffer <tkeffer@gmail.com>  Mon, 15 Apr 2013 09:06:33 -0700
weewx (2.3.0-1) unstable; urgency=low
  * ensure that prerm stops any running process on upgrade, not just remove
  * new upstream release
 -- Matthew Wall <mwall@users.sourceforge.net>  Tue, 09 Apr 2013 22:07:41 -0400
weewx (2.2.1-1) unstable; urgency=low
  * fixed ordinals
 -- Matthew Wall <mwall@users.sourceforge.net>  Fri, 15 Feb 2013 12:02:32 -0500
weewx (2.2.0-1) unstable; urgency=low
  * no packaging changes for the 2.2.0 release
 -- Matthew Wall <mwall@users.sourceforge.net>  Thu, 14 Feb 2013 19:02:00 -0500
weewx (2.2.0b2-1) unstable; urgency=low
  * second beta for 2.2.0
 -- Matthew Wall <mwall@users.sourceforge.net>  Wed, 13 Feb 2013 15:38:36 -0500
weewx (2.2.0b1-1) unstable; urgency=low
  * first beta for 2.2.0
 -- Matthew Wall <mwall@users.sourceforge.net>  Sun, 10 Feb 2013 11:01:43 -0500
weewx (2.2.0a5-1) unstable; urgency=low
  * fix postrm to work with ubuntu systems
 -- Matthew Wall <mwall@users.sourceforge.net>  Sat, 09 Feb 2013 21:10:20 -0500
weewx (2.2.0a4-1) unstable; urgency=low
  * include logrotate and syslog snippets
  * use wee_config_* naming
 -- Matthew Wall <mwall@users.sourceforge.net>  Fri, 08 Feb 2013 20:41:25 -0500
weewx (2.2.0a3-1) unstable; urgency=low
  * fixed debian start script
  * fixed debian-specific paths and commands in documentation
  * removed apache dependencies
  * put generated html in /var/www/weewx
 -- Matthew Wall <mwall@users.sourceforge.net>  Sun, 03 Feb 2013 01:17:02 -0500
weewx (2.2.0a2-1) unstable; urgency=low
  * merged packaging branch to trunk
 -- Matthew Wall <mwall@users.sourceforge.net>  Mon, 28 Jan 2013 14:17:45 -0500
weewx (2.1.1-1) unstable; urgency=low
  * initial debian package
 -- Matthew Wall <mwall@users.sourceforge.net>  Thu, 24 Jan 2013 00:00:00 -0700<|MERGE_RESOLUTION|>--- conflicted
+++ resolved
@@ -1,12 +1,9 @@
-<<<<<<< HEAD
-weewx (5.0.0a29-1) unstable; urgency=low
-  * new upstream release
- -- Matthew Wall (weewx) <mwall@users.sourceforge.net>  Fri, 05 May 2023 13:35:31 -0400
-=======
 weewx (5.0.0a30-1) unstable; urgency=low
   * Back up skins individually, instead of the whole directory.
  -- Thomas Keffer (Author of weewx) <tkeffer@gmail.com>  Fri, 05 May 2023 11:28:04 -0700
->>>>>>> ef1e619f
+weewx (5.0.0a29-1) unstable; urgency=low
+  * new upstream release
+ -- Matthew Wall (weewx) <mwall@users.sourceforge.net>  Fri, 05 May 2023 13:35:31 -0400
 weewx (5.0.0a28-1) unstable; urgency=low
   * Use flag --config-only to upgrade config file
  -- Thomas Keffer (Author of weewx) <tkeffer@gmail.com>  Fri, 07 Apr 2023 05:36:56 -0700
